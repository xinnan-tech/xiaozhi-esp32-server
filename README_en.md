--- conflicted
+++ resolved
@@ -192,11 +192,8 @@
   A voice dialogue application based on xiaozhi-server for Android and iOS, supporting real-time voice interaction and text dialogue. Now in Flutter version, supporting both iOS and Android.
 - [Xiaozhi PC Client](https://github.com/Huang-junsen/py-xiaozhi)
   This project provides a Python-based Xiaobai AI client, allowing you to experience Xiaozhi AI features through code even without physical hardware. Main features include AI voice interaction, visual multimodal recognition, IoT device integration, online music playback, voice wake-up, automatic dialogue mode, graphical interface, command-line mode, cross-platform support, volume control, session management, encrypted audio transmission, automatic verification code processing, etc.
-<<<<<<< HEAD
 - [Xiaozhi Java Server](https://github.com/joey-zhou/xiaozhi-esp32-server-java) 
-=======
-- [Xiaozhi Java Server](https://github.com/Huang-junsen/xiaozhi-java) 
->>>>>>> e18065a1
+
   The Xiaozhi open-source backend service Java version is a Java-based open-source project that includes both frontend and backend services, aiming to provide users with a complete backend service solution.
 ---
 ## Feature List ✨
