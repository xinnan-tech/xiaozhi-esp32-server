from config.logger import setup_logging
import json
import asyncio
import time
from core.utils.util import remove_punctuation_and_length, get_string_no_punctuation_or_emoji
import os
from pydub import AudioSegment
from pydub.playback import play
from concurrent.futures import ThreadPoolExecutor
import re
import uuid
import tempfile
import winsound  # Windows专用
import pygame
import traceback
import random
import difflib
from core.handle.musicHandler import MusicHandler

TAG = __name__
logger = setup_logging()


class AudioHandler:
    def __init__(self, config):
        self.music_handler = MusicHandler(config)


async def handleAudioMessage(conn, audio):
    if not conn.asr_server_receive:
        logger.bind(tag=TAG).debug(f"前期数据处理中，暂停接收")
        return
    if conn.client_listen_mode == "auto":
        have_voice = conn.vad.is_vad(conn, audio)
    else:
        have_voice = conn.client_have_voice

    # 如果本次没有声音，本段也没声音，就把声音丢弃了
    if have_voice == False and conn.client_have_voice == False:
        await no_voice_close_connect(conn)
        conn.asr_audio.clear()
        return
    conn.client_no_voice_last_time = 0.0
    conn.asr_audio.append(audio)
    # 如果本段有声音，且已经停止了
    if conn.client_voice_stop:
        conn.client_abort = False
        conn.asr_server_receive = False
<<<<<<< HEAD
        text, file_path = conn.asr.speech_to_text(conn.asr_audio, conn.session_id)
        logger.bind(tag=TAG).info(f"识别文本: {text}")
        text_len, text_without_punctuation = remove_punctuation_and_length(text)
        
        # 添加音乐命令处理
        if await conn.music_handler.handle_music_command(conn, text_without_punctuation):
            conn.asr_server_receive = True
            conn.asr_audio.clear()
            return
            
        if text_len <= conn.max_cmd_length and await handleCMDMessage(conn, text_without_punctuation):
            return
        if text_len > 0:
            await startToChat(conn, text)
        else:
=======
        # 音频太短了，无法识别
        if len(conn.asr_audio) < 3:
>>>>>>> d62f0375
            conn.asr_server_receive = True
        else:
            text, file_path = await conn.asr.speech_to_text(conn.asr_audio, conn.session_id)
            logger.bind(tag=TAG).info(f"识别文本: {text}")
            text_len, text_without_punctuation = remove_punctuation_and_length(text)
            if text_len <= conn.max_cmd_length and await handleCMDMessage(conn, text_without_punctuation):
                return
            if text_len > 0:
                await startToChat(conn, text)
            else:
                conn.asr_server_receive = True
        conn.asr_audio.clear()
        conn.reset_vad_states()

async def handleCMDMessage(conn, text):
    cmd_exit = conn.cmd_exit
    for cmd in cmd_exit:
        if text == cmd:
            logger.bind(tag=TAG).info("识别到明确的退出命令".format(text))
            await finishToChat(conn)
            return True
    return False


async def finishToChat(conn):
    await conn.close()


async def isLLMWantToFinish(conn):
    first_text = conn.tts_first_text
    last_text = conn.tts_last_text
    _, last_text_without_punctuation = remove_punctuation_and_length(last_text)
    if "再见" in last_text_without_punctuation or "拜拜" in last_text_without_punctuation:
        return True
    _, first_text_without_punctuation = remove_punctuation_and_length(first_text)
    if "再见" in first_text_without_punctuation or "拜拜" in first_text_without_punctuation:
        return True
    return False


async def startToChat(conn, text):
    # 异步发送 stt 信息
    stt_task = asyncio.create_task(
        schedule_with_interrupt(0, send_stt_message(conn, text))
    )
    conn.scheduled_tasks.append(stt_task)
    conn.executor.submit(conn.chat, text)


async def sendAudioMessage(conn, audios, duration, text):
    base_delay = conn.tts_duration

    # 发送 tts.start
    if text == conn.tts_first_text:
        logger.bind(tag=TAG).info(f"发送第一段语音: {text}")
        conn.tts_start_speak_time = time.time()

    # 发送 sentence_start（每个音频文件之前发送一次）
    sentence_task = asyncio.create_task(
        schedule_with_interrupt(base_delay, send_tts_message(conn, "sentence_start", text))
    )
    conn.scheduled_tasks.append(sentence_task)

    conn.tts_duration += duration

    # 发送音频数据
    for idx, opus_packet in enumerate(audios):
        await conn.websocket.send(opus_packet)

    if conn.llm_finish_task and text == conn.tts_last_text:
        stop_duration = conn.tts_duration - (time.time() - conn.tts_start_speak_time)
        stop_task = asyncio.create_task(
            schedule_with_interrupt(stop_duration, send_tts_message(conn, 'stop'))
        )
        conn.scheduled_tasks.append(stop_task)
        if await isLLMWantToFinish(conn):
            finish_task = asyncio.create_task(
                schedule_with_interrupt(stop_duration, finishToChat(conn))
            )
            conn.scheduled_tasks.append(finish_task)


async def send_tts_message(conn, state, text=None):
    """发送 TTS 状态消息"""
    message = {
        "type": "tts",
        "state": state,
        "session_id": conn.session_id
    }
    if text is not None:
        message["text"] = text

    await conn.websocket.send(json.dumps(message))
    if state == "stop":
        conn.clearSpeakStatus()


async def send_stt_message(conn, text):
    """发送 STT 状态消息"""
    stt_text = get_string_no_punctuation_or_emoji(text)
    await conn.websocket.send(json.dumps({
        "type": "stt",
        "text": stt_text,
        "session_id": conn.session_id}
    ))
    await conn.websocket.send(
        json.dumps({
            "type": "llm",
            "text": "😊",
            "emotion": "happy",
            "session_id": conn.session_id}
        ))
    await send_tts_message(conn, "start")


async def schedule_with_interrupt(delay, coro):
    """可中断的延迟调度"""
    try:
        await asyncio.sleep(delay)
        await coro
    except asyncio.CancelledError:
        pass


async def no_voice_close_connect(conn):
    if conn.client_no_voice_last_time == 0.0:
        conn.client_no_voice_last_time = time.time() * 1000
    else:
        no_voice_time = time.time() * 1000 - conn.client_no_voice_last_time
        close_connection_no_voice_time = conn.config.get("close_connection_no_voice_time", 120)
        if no_voice_time > 1000 * close_connection_no_voice_time:
            conn.client_abort = False
            conn.asr_server_receive = False
            prompt = "时间过得真快，我都好久没说话了。请你用十个字左右话跟我告别，以“再见”或“拜拜”为结尾"
            await startToChat(conn, prompt)<|MERGE_RESOLUTION|>--- conflicted
+++ resolved
@@ -46,31 +46,17 @@
     if conn.client_voice_stop:
         conn.client_abort = False
         conn.asr_server_receive = False
-<<<<<<< HEAD
-        text, file_path = conn.asr.speech_to_text(conn.asr_audio, conn.session_id)
-        logger.bind(tag=TAG).info(f"识别文本: {text}")
-        text_len, text_without_punctuation = remove_punctuation_and_length(text)
-        
-        # 添加音乐命令处理
-        if await conn.music_handler.handle_music_command(conn, text_without_punctuation):
-            conn.asr_server_receive = True
-            conn.asr_audio.clear()
-            return
-            
-        if text_len <= conn.max_cmd_length and await handleCMDMessage(conn, text_without_punctuation):
-            return
-        if text_len > 0:
-            await startToChat(conn, text)
-        else:
-=======
         # 音频太短了，无法识别
         if len(conn.asr_audio) < 3:
->>>>>>> d62f0375
             conn.asr_server_receive = True
         else:
             text, file_path = await conn.asr.speech_to_text(conn.asr_audio, conn.session_id)
             logger.bind(tag=TAG).info(f"识别文本: {text}")
             text_len, text_without_punctuation = remove_punctuation_and_length(text)
+            if await conn.music_handler.handle_music_command(conn, text_without_punctuation):
+                conn.asr_server_receive = True
+                conn.asr_audio.clear()
+                return
             if text_len <= conn.max_cmd_length and await handleCMDMessage(conn, text_without_punctuation):
                 return
             if text_len > 0:
