import traceback

from config.logger import setup_logging
import json
import asyncio
import time
from core.utils.util import remove_punctuation_and_length, get_string_no_punctuation_or_emoji

TAG = __name__
logger = setup_logging()


async def isLLMWantToFinish(last_text):
    _, last_text_without_punctuation = remove_punctuation_and_length(last_text)
    if "再见" in last_text_without_punctuation or "拜拜" in last_text_without_punctuation:
        return True
    return False


<<<<<<< HEAD
async def sendAudioMessageStream(conn, audios_queue, text):
    # 发送句子开始消息
    if text == conn.tts_first_text:
        logger.bind(tag=TAG).info(f"发送第一段语音: {text}")
        conn.tts_start_speak_time = time.perf_counter()
    await send_tts_message(conn, "sentence_start", text)

    # 初始化流控参数
    frame_duration = 60  # 毫秒
    start_time = time.perf_counter()  # 使用高精度计时器
    play_position = 0  # 已播放的时长（毫秒）
    time_out_stop = False
    while True:
        try:
            start_get_queue = time.time()
            # 尝试获取数据，如果没有数据，则等待一小段时间再试
            audio_data_chunke = None
            try:
                audio_data_chunke = audios_queue.get(timeout=5)  # 设置超时为1秒
            except Exception as e:
                # 如果超时，继续等待
                print(f"获取队列超时～{e}")

            audio_opus_datas = audio_data_chunke.get('data') if audio_data_chunke else None
            duration =  audio_data_chunke.get('duration') if audio_data_chunke else 0

            if audio_data_chunke:
                start_time = time.time()
            # 检查是否超过 5 秒没有数据
            if time.time() - start_time > 5:
                logger.bind(tag=TAG).error("超过5秒没有数据，退出。")
                time_out_stop = True
                break

            if audio_data_chunke and audio_data_chunke.get("end", True):
                break

            if audio_opus_datas:
                queue_duration = time.time() - start_get_queue
                last_duration = conn.tts_duration - queue_duration
                if last_duration <= 0:
                    last_duration = 0
                conn.tts_duration = duration + last_duration + 0.5
                for opus_packet in audio_opus_datas:
                    await conn.websocket.send(opus_packet)
                start_time = time.time()  # 更新获取数据的时间
        except Exception as e:
            logger.bind(tag=TAG).error(f"发生错误: {e}")
            traceback.print_exc()  # 打印错误堆栈
    await send_tts_message(conn, "sentence_end", text)
    # 发送结束消息（如果是最后一个文本）
    if (conn.llm_finish_task and text == conn.tts_last_text) or time_out_stop:
        if conn.tts_duration > 0:
            await asyncio.sleep(conn.tts_duration)
        await send_tts_message(conn, 'stop', None)
        if await isLLMWantToFinish(text):
            await conn.close()

async def sendAudioMessage(conn, audios, text):
=======
async def sendAudioMessage(conn, audios, text, text_index=0):
>>>>>>> 72fa13b0
    # 发送句子开始消息
    if text_index == conn.tts_first_text_index:
        logger.bind(tag=TAG).info(f"发送第一段语音: {text}")
    await send_tts_message(conn, "sentence_start", text)

    # 初始化流控参数
    frame_duration = 60  # 毫秒
    start_time = time.perf_counter()  # 使用高精度计时器
    play_position = 0  # 已播放的时长（毫秒）

    for opus_packet in audios:
        if conn.client_abort:
            return

        # 计算当前包的预期发送时间
        expected_time = start_time + (play_position / 1000)
        current_time = time.perf_counter()

        # 等待直到预期时间
        delay = expected_time - current_time
        if delay > 0:
            await asyncio.sleep(delay)

        # 发送音频包
        await conn.websocket.send(opus_packet)
        play_position += frame_duration  # 更新播放位置
    await send_tts_message(conn, "sentence_end", text)
    # 发送结束消息（如果是最后一个文本）
    if conn.llm_finish_task and text_index == conn.tts_last_text_index:
        await send_tts_message(conn, 'stop', None)
        if await isLLMWantToFinish(text):
            await conn.close()


async def send_tts_message(conn, state, text=None):
    """发送 TTS 状态消息"""
    message = {
        "type": "tts",
        "state": state,
        "session_id": conn.session_id
    }
    if text is not None:
        message["text"] = text

    await conn.websocket.send(json.dumps(message))
    if state == "stop":
        conn.clearSpeakStatus()


async def send_stt_message(conn, text):
    """发送 STT 状态消息"""
    stt_text = get_string_no_punctuation_or_emoji(text)
    await conn.websocket.send(json.dumps({
        "type": "stt",
        "text": stt_text,
        "session_id": conn.session_id}
    ))
    await conn.websocket.send(
        json.dumps({
            "type": "llm",
            "text": "😊",
            "emotion": "happy",
            "session_id": conn.session_id}
        ))
    await send_tts_message(conn, "start")<|MERGE_RESOLUTION|>--- conflicted
+++ resolved
@@ -16,8 +16,6 @@
         return True
     return False
 
-
-<<<<<<< HEAD
 async def sendAudioMessageStream(conn, audios_queue, text):
     # 发送句子开始消息
     if text == conn.tts_first_text:
@@ -76,10 +74,7 @@
         if await isLLMWantToFinish(text):
             await conn.close()
 
-async def sendAudioMessage(conn, audios, text):
-=======
 async def sendAudioMessage(conn, audios, text, text_index=0):
->>>>>>> 72fa13b0
     # 发送句子开始消息
     if text_index == conn.tts_first_text_index:
         logger.bind(tag=TAG).info(f"发送第一段语音: {text}")
