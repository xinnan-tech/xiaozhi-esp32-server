import importlib
import logging
import os
import sys
import time
import wave
<<<<<<< HEAD
import uuid
=======
import os
import sys
import io
>>>>>>> afa469c0
from abc import ABC, abstractmethod
from typing import Optional, Tuple, List
<<<<<<< HEAD
from core.providers.asr.base import ASRProviderBase
from config.logger import setup_logging
=======
import uuid

import opuslib_next
from funasr import AutoModel
from funasr.utils.postprocess_utils import rich_transcription_postprocess
>>>>>>> afa469c0

TAG = __name__
logger = setup_logging()

<<<<<<< HEAD
def create_instance(class_name: str, *args, **kwargs) -> ASRProviderBase:
=======
# 捕获标准输出
class CaptureOutput:
    def __enter__(self):
        self._output = io.StringIO()
        self._original_stdout = sys.stdout
        sys.stdout = self._output

    def __exit__(self, exc_type, exc_value, traceback):
        sys.stdout = self._original_stdout
        self.output = self._output.getvalue()
        self._output.close()

        # 将捕获到的内容通过 logger 输出
        if self.output:
            logger.bind(tag=TAG).info(self.output.strip())

class ASR(ABC):
    @abstractmethod
    def save_audio_to_file(self, opus_data: List[bytes], session_id: str) -> str:
        """解码Opus数据并保存为WAV文件"""
        pass

    @abstractmethod
    def speech_to_text(self, opus_data: List[bytes], session_id: str) -> Tuple[Optional[str], Optional[str]]:
        """将语音数据转换为文本"""
        pass


class FunASR(ASR):
    def __init__(self, config: dict, delete_audio_file: bool):
        self.model_dir = config.get("model_dir")
        self.output_dir = config.get("output_dir")  # 修正配置键名
        self.delete_audio_file = delete_audio_file

        # 确保输出目录存在
        os.makedirs(self.output_dir, exist_ok=True)
        with CaptureOutput():
            self.model = AutoModel(
                model=self.model_dir,
                vad_kwargs={"max_single_segment_time": 30000},
                disable_update=True,
                hub="hf"
                # device="cuda:0",  # 启用GPU加速
            )

    def save_audio_to_file(self, opus_data: List[bytes], session_id: str) -> str:
        """将Opus音频数据解码并保存为WAV文件"""
        file_name = f"asr_{session_id}_{uuid.uuid4()}.wav"
        file_path = os.path.join(self.output_dir, file_name)

        decoder = opuslib_next.Decoder(16000, 1)  # 16kHz, 单声道
        pcm_data = []

        for opus_packet in opus_data:
            try:
                pcm_frame = decoder.decode(opus_packet, 960)  # 960 samples = 60ms
                pcm_data.append(pcm_frame)
            except opuslib_next.OpusError as e:
                logger.bind(tag=TAG).error(f"Opus解码错误: {e}", exc_info=True)

        with wave.open(file_path, "wb") as wf:
            wf.setnchannels(1)
            wf.setsampwidth(2)  # 2 bytes = 16-bit
            wf.setframerate(16000)
            wf.writeframes(b"".join(pcm_data))

        return file_path

    def speech_to_text(self, opus_data: List[bytes], session_id: str) -> Tuple[Optional[str], Optional[str]]:
        """语音转文本主处理逻辑"""
        file_path = None
        try:
            # 保存音频文件
            start_time = time.time()
            file_path = self.save_audio_to_file(opus_data, session_id)
            logger.bind(tag=TAG).debug(f"音频文件保存耗时: {time.time() - start_time:.3f}s | 路径: {file_path}")

            # 语音识别
            start_time = time.time()
            result = self.model.generate(
                input=file_path,
                cache={},
                language="auto",
                use_itn=True,
                batch_size_s=60,
            )
            text = rich_transcription_postprocess(result[0]["text"])
            logger.bind(tag=TAG).debug(f"语音识别耗时: {time.time() - start_time:.3f}s | 结果: {text}")

            return text, file_path

        except Exception as e:
            logger.bind(tag=TAG).error(f"语音识别失败: {e}", exc_info=True)
            return None, None

        finally:
            # 文件清理逻辑
            if self.delete_audio_file and file_path and os.path.exists(file_path):
                try:
                    os.remove(file_path)
                    logger.bind(tag=TAG).debug(f"已删除临时音频文件: {file_path}")
                except Exception as e:
                    logger.bind(tag=TAG).error(f"文件删除失败: {file_path} | 错误: {e}")


def create_instance(class_name: str, *args, **kwargs) -> ASR:
>>>>>>> afa469c0
    """工厂方法创建ASR实例"""
    if os.path.exists(os.path.join('core', 'providers', 'asr', f'{class_name}.py')):
        lib_name = f'core.providers.asr.{class_name}'
        if lib_name not in sys.modules:
            sys.modules[lib_name] = importlib.import_module(f'{lib_name}')
        return sys.modules[lib_name].ASRProvider(*args, **kwargs)

    raise ValueError(f"不支持的ASR类型: {class_name}，请检查该配置的type是否设置正确")<|MERGE_RESOLUTION|>--- conflicted
+++ resolved
@@ -4,139 +4,16 @@
 import sys
 import time
 import wave
-<<<<<<< HEAD
 import uuid
-=======
-import os
-import sys
-import io
->>>>>>> afa469c0
 from abc import ABC, abstractmethod
 from typing import Optional, Tuple, List
-<<<<<<< HEAD
 from core.providers.asr.base import ASRProviderBase
 from config.logger import setup_logging
-=======
-import uuid
-
-import opuslib_next
-from funasr import AutoModel
-from funasr.utils.postprocess_utils import rich_transcription_postprocess
->>>>>>> afa469c0
 
 TAG = __name__
 logger = setup_logging()
 
-<<<<<<< HEAD
 def create_instance(class_name: str, *args, **kwargs) -> ASRProviderBase:
-=======
-# 捕获标准输出
-class CaptureOutput:
-    def __enter__(self):
-        self._output = io.StringIO()
-        self._original_stdout = sys.stdout
-        sys.stdout = self._output
-
-    def __exit__(self, exc_type, exc_value, traceback):
-        sys.stdout = self._original_stdout
-        self.output = self._output.getvalue()
-        self._output.close()
-
-        # 将捕获到的内容通过 logger 输出
-        if self.output:
-            logger.bind(tag=TAG).info(self.output.strip())
-
-class ASR(ABC):
-    @abstractmethod
-    def save_audio_to_file(self, opus_data: List[bytes], session_id: str) -> str:
-        """解码Opus数据并保存为WAV文件"""
-        pass
-
-    @abstractmethod
-    def speech_to_text(self, opus_data: List[bytes], session_id: str) -> Tuple[Optional[str], Optional[str]]:
-        """将语音数据转换为文本"""
-        pass
-
-
-class FunASR(ASR):
-    def __init__(self, config: dict, delete_audio_file: bool):
-        self.model_dir = config.get("model_dir")
-        self.output_dir = config.get("output_dir")  # 修正配置键名
-        self.delete_audio_file = delete_audio_file
-
-        # 确保输出目录存在
-        os.makedirs(self.output_dir, exist_ok=True)
-        with CaptureOutput():
-            self.model = AutoModel(
-                model=self.model_dir,
-                vad_kwargs={"max_single_segment_time": 30000},
-                disable_update=True,
-                hub="hf"
-                # device="cuda:0",  # 启用GPU加速
-            )
-
-    def save_audio_to_file(self, opus_data: List[bytes], session_id: str) -> str:
-        """将Opus音频数据解码并保存为WAV文件"""
-        file_name = f"asr_{session_id}_{uuid.uuid4()}.wav"
-        file_path = os.path.join(self.output_dir, file_name)
-
-        decoder = opuslib_next.Decoder(16000, 1)  # 16kHz, 单声道
-        pcm_data = []
-
-        for opus_packet in opus_data:
-            try:
-                pcm_frame = decoder.decode(opus_packet, 960)  # 960 samples = 60ms
-                pcm_data.append(pcm_frame)
-            except opuslib_next.OpusError as e:
-                logger.bind(tag=TAG).error(f"Opus解码错误: {e}", exc_info=True)
-
-        with wave.open(file_path, "wb") as wf:
-            wf.setnchannels(1)
-            wf.setsampwidth(2)  # 2 bytes = 16-bit
-            wf.setframerate(16000)
-            wf.writeframes(b"".join(pcm_data))
-
-        return file_path
-
-    def speech_to_text(self, opus_data: List[bytes], session_id: str) -> Tuple[Optional[str], Optional[str]]:
-        """语音转文本主处理逻辑"""
-        file_path = None
-        try:
-            # 保存音频文件
-            start_time = time.time()
-            file_path = self.save_audio_to_file(opus_data, session_id)
-            logger.bind(tag=TAG).debug(f"音频文件保存耗时: {time.time() - start_time:.3f}s | 路径: {file_path}")
-
-            # 语音识别
-            start_time = time.time()
-            result = self.model.generate(
-                input=file_path,
-                cache={},
-                language="auto",
-                use_itn=True,
-                batch_size_s=60,
-            )
-            text = rich_transcription_postprocess(result[0]["text"])
-            logger.bind(tag=TAG).debug(f"语音识别耗时: {time.time() - start_time:.3f}s | 结果: {text}")
-
-            return text, file_path
-
-        except Exception as e:
-            logger.bind(tag=TAG).error(f"语音识别失败: {e}", exc_info=True)
-            return None, None
-
-        finally:
-            # 文件清理逻辑
-            if self.delete_audio_file and file_path and os.path.exists(file_path):
-                try:
-                    os.remove(file_path)
-                    logger.bind(tag=TAG).debug(f"已删除临时音频文件: {file_path}")
-                except Exception as e:
-                    logger.bind(tag=TAG).error(f"文件删除失败: {file_path} | 错误: {e}")
-
-
-def create_instance(class_name: str, *args, **kwargs) -> ASR:
->>>>>>> afa469c0
     """工厂方法创建ASR实例"""
     if os.path.exists(os.path.join('core', 'providers', 'asr', f'{class_name}.py')):
         lib_name = f'core.providers.asr.{class_name}'
