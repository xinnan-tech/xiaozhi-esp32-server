import os
import re
import json
import yaml
import socket
import subprocess


def get_project_dir():
<<<<<<< HEAD
    return os.environ["PROJECT_ROOT_PATH"]
=======
    """获取项目根目录"""
    return os.path.dirname(os.path.dirname(os.path.dirname(os.path.abspath(__file__)))) + '/'
>>>>>>> 95ca866a


def get_local_ip():
    try:
        s = socket.socket(socket.AF_INET, socket.SOCK_DGRAM)
        # Connect to Google's DNS servers
        s.connect(("8.8.8.8", 80))
        local_ip = s.getsockname()[0]
        s.close()
        return local_ip
    except Exception as e:
        return "127.0.0.1"


def read_config(config_path):
    with open(config_path, "r", encoding="utf-8") as file:
        config = yaml.safe_load(file)
    return config


def write_json_file(file_path, data):
    """将数据写入 JSON 文件"""
    with open(file_path, 'w', encoding='utf-8') as file:
        json.dump(data, file, ensure_ascii=False, indent=4)


<<<<<<< HEAD
def is_segment(tokens):
    if tokens[-1] in (",", ".", "?", "，", "。", "？", "！", "!", ";", "；", ":", "：","？","、"):
        return True
    else:
        return False

=======
>>>>>>> 95ca866a
def is_punctuation_or_emoji(char):
    """检查字符是否为空格、指定标点或表情符号"""
    # 定义需要去除的中英文标点（包括全角/半角）
    punctuation_set = {
        '，', ',',  # 中文逗号 + 英文逗号
        '。', '.',  # 中文句号 + 英文句号
        '！', '!',  # 中文感叹号 + 英文感叹号
        '-', '－',  # 英文连字符 + 中文全角横线
        '、'  # 中文顿号
    }
    if char.isspace() or char in punctuation_set:
        return True
    # 检查表情符号（保留原有逻辑）
    code_point = ord(char)
    emoji_ranges = [
        (0x1F600, 0x1F64F), (0x1F300, 0x1F5FF),
        (0x1F680, 0x1F6FF), (0x1F900, 0x1F9FF),
        (0x1FA70, 0x1FAFF), (0x2600, 0x26FF),
        (0x2700, 0x27BF)
    ]
    return any(start <= code_point <= end for start, end in emoji_ranges)


def get_string_no_punctuation_or_emoji(s):
    """去除字符串首尾的空格、标点符号和表情符号"""
    chars = list(s)
    # 处理开头的字符
    start = 0
    while start < len(chars) and is_punctuation_or_emoji(chars[start]):
        start += 1
    # 处理结尾的字符
    end = len(chars) - 1
    while end >= start and is_punctuation_or_emoji(chars[end]):
        end -= 1
    return ''.join(chars[start:end + 1])


def remove_punctuation_and_length(text):
    # 全角符号和半角符号的Unicode范围
    full_width_punctuations = '！＂＃＄％＆＇（）＊＋，－。／：；＜＝＞？＠［＼］＾＿｀｛｜｝～'
    half_width_punctuations = '!"#$%&\'()*+,-./:;<=>?@[\]^_`{|}~'
    space = ' '  # 半角空格
    full_width_space = '　'  # 全角空格

    # 去除全角和半角符号以及空格
    result = ''.join([char for char in text if
                      char not in full_width_punctuations and char not in half_width_punctuations and char not in space and char not in full_width_space])

    if result == "Yeah":
        return 0, ""
    return len(result), result


def check_password(password):
    """
    检查密码是否满足以下条件：
    1. 密码长度大于八位。
    2. 密码包含英文和数字。
    3. 密码不能包含“xiaozhi”字符。

    :param password: 要检查的密码
    :return: 如果密码满足条件，则返回True；否则返回False。
    """
    # 检查密码长度
    if len(password) < 8:
        return False

    # 检查是否包含英文字符和数字
    if not re.search(r'[A-Za-z]', password) or not re.search(r'[0-9]', password):
        return False

    # 检查是否包含“xiaozhi”字符
    if "xiaozhi" in password:
        return False

    if "1234" in password:
        return False

    # 如果满足所有条件，则返回True
    return True

def check_ffmpeg_installed():
    ffmpeg_installed = False
    try:
        # 执行ffmpeg -version命令，并捕获输出
        result = subprocess.run(
            ['ffmpeg', '-version'],
            stdout=subprocess.PIPE,
            stderr=subprocess.PIPE,
            text=True,
            check=True  # 如果返回码非零则抛出异常
        )
        # 检查输出中是否包含版本信息（可选）
        output = result.stdout + result.stderr
        if 'ffmpeg version' in output.lower():
            ffmpeg_installed = True
        return False
    except (subprocess.CalledProcessError, FileNotFoundError):
        # 命令执行失败或未找到
        ffmpeg_installed = False
    if not ffmpeg_installed:
        error_msg = "您的电脑还没正确安装ffmpeg\n"
        error_msg += "\n建议您：\n"
        error_msg += "1、按照项目的安装文档，正确进入conda环境\n"
        error_msg += "2、查阅安装文档，如何在conda环境中安装ffmpeg\n"
        raise ValueError(error_msg)<|MERGE_RESOLUTION|>--- conflicted
+++ resolved
@@ -7,12 +7,8 @@
 
 
 def get_project_dir():
-<<<<<<< HEAD
-    return os.environ["PROJECT_ROOT_PATH"]
-=======
     """获取项目根目录"""
     return os.path.dirname(os.path.dirname(os.path.dirname(os.path.abspath(__file__)))) + '/'
->>>>>>> 95ca866a
 
 
 def get_local_ip():
@@ -39,15 +35,12 @@
         json.dump(data, file, ensure_ascii=False, indent=4)
 
 
-<<<<<<< HEAD
 def is_segment(tokens):
     if tokens[-1] in (",", ".", "?", "，", "。", "？", "！", "!", ";", "；", ":", "：","？","、"):
         return True
     else:
         return False
 
-=======
->>>>>>> 95ca866a
 def is_punctuation_or_emoji(char):
     """检查字符是否为空格、指定标点或表情符号"""
     # 定义需要去除的中英文标点（包括全角/半角）
