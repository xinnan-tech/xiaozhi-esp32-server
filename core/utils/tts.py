<<<<<<< HEAD
import asyncio
import io
import logging
import os
import json
import queue
import threading
import time
import traceback
import uuid
import base64
import wave
from datetime import datetime
import edge_tts
import numpy as np
import opuslib
import requests
import torch
import torchaudio
from ormsgpack import ormsgpack

from core.utils.util import read_config, get_project_dir
from pydub import AudioSegment
from abc import ABC, abstractmethod
from concurrent.futures import ThreadPoolExecutor, TimeoutError

from fish_speech.utils.file import read_ref_text, audio_to_bytes
from fish_speech.utils.schema import ServeTTSRequest, ServeReferenceAudio

logger = logging.getLogger(__name__)


class TTS(ABC):
    def __init__(self, config, delete_audio_file):
        self.delete_audio_file = delete_audio_file
        self.output_file = config.get("output_file")
        self.delete_audio_file = delete_audio_file
        self.executor = ThreadPoolExecutor(max_workers=10)

    @abstractmethod
    def generate_filename(self):
        pass

    def to_tts(self, text):
        tmp_file = self.generate_filename()
        try:
            max_repeat_time = 5
            while not os.path.exists(tmp_file) and max_repeat_time > 0:
                asyncio.run(self.text_to_speak(text, tmp_file))
                if not os.path.exists(tmp_file):
                    max_repeat_time = max_repeat_time - 1
                    logger.error(f"语音生成失败: {text}:{tmp_file}，再试{max_repeat_time}次")

            return tmp_file
        except Exception as e:
            logger.info(f"Failed to generate TTS file: {e}")
            return None

    def to_tts_stream_queue(self, text, chunk_queue: queue.Queue):
        asyncio.run(self.text_to_speak_queue(text, chunk_queue))

    @abstractmethod
    async def text_to_speak_queue(self, text, queue: queue.Queue):
        pass

    @abstractmethod
    async def text_to_speak(self, text, output_file):
        pass

    def wav_to_opus_data(self, wav_file_path):
        # 使用pydub加载PCM文件
        # 获取文件后缀名
        file_type = os.path.splitext(wav_file_path)[1]
        if file_type:
            file_type = file_type.lstrip('.')
        audio = AudioSegment.from_file(wav_file_path, format=file_type)

        return self.wav_to_opus_data_byte(audio)

    def wav_to_opus_data_audio(self,conn, chunk, type_format="mp3"):
        print(f"长度：{len(chunk)}")
        tts_speech = torch.from_numpy(np.array(np.frombuffer(chunk, dtype=np.int16))).unsqueeze(dim=0)
        with io.BytesIO() as bf:
            torchaudio.save(bf, tts_speech, 44100, format="wav")
            audio = AudioSegment.from_file(bf, format="wav")
        audio.fade_in(1000).fade_out(1000)
        return self.wav_to_opus_data_byte(conn,audio)

    def wav_to_opus_data_byte(self,conn, audio):
        duration = len(audio) / 1000.0
        # 转换为单声道和16kHz采样率（确保与编码器匹配）
        audio = audio.set_channels(1).set_frame_rate(16000)
        # 获取原始PCM数据（16位小端）
        raw_data = audio.raw_data
        if conn.last_opus_data:
            raw_data = conn.last_opus_data + raw_data
            conn.last_opus_data = None
        # 初始化Opus编码器
        encoder = opuslib.Encoder(16000, 1, opuslib.APPLICATION_AUDIO)
        # 编码参数
        frame_duration = 60  # 60ms per frame
        frame_size = int(16000 * frame_duration / 1000)  # 960 samples/frame
        opus_datas = []
        # 按帧处理所有音频数据（包括最后一帧可能补零）
        for i in range(0, len(raw_data), frame_size * 2):  # 16bit=2bytes/sample
            # 获取当前帧的二进制数据
            chunk = raw_data[i:i + frame_size * 2]

            # 如果最后一帧不足，补零
            if len(chunk) < frame_size * 2:
                # conn.last_opus_data = chunk
                chunk += b'\x00' * (frame_size * 2 - len(chunk))

            # 转换为numpy数组处理
            np_frame = np.frombuffer(chunk, dtype=np.int16)

            # 编码Opus数据
            opus_data = encoder.encode(np_frame.tobytes(), frame_size)
            opus_datas.append(opus_data)
        return opus_datas, duration


class EdgeTTS(TTS):
    def __init__(self, config, delete_audio_file):
        super().__init__(config, delete_audio_file)
        self.voice = config.get("voice")

    def generate_filename(self, extension=".mp3"):
        return os.path.join(self.output_file, f"tts-{datetime.now().date()}@{uuid.uuid4().hex}{extension}")

    async def text_to_speak(self, text, output_file):
        communicate = edge_tts.Communicate(text, voice=self.voice)  # Use your preferred voice
        await communicate.save(output_file)


class CosyVoice_TTS(TTS):
    def __init__(self, config, delete_audio_file):
        super().__init__(config, delete_audio_file)
        self.url = config.get("url")
        self.ref_text = config.get("ref_text")
        self.audio_ref = get_project_dir() + "/" + config.get("audio_ref")
        self.audio_ref_byte = open(get_project_dir() + "/" + config.get("audio_ref"), 'rb')

    def generate_filename(self, extension=".wav"):
        return os.path.join(self.output_file, f"tts-{datetime.now().date()}@{uuid.uuid4().hex}{extension}")

    async def text_to_speak_queue(self, text, queue: queue.Queue):
        # Prepare the files and data dictionaries
        files = {
            'prompt_wav': open(self.audio_ref, 'rb')}

        data = {
            'tts_text': text,
            'prompt_text': self.ref_text
        }

        last_chunk = b''  # 用于存储最后16个长度的音频数据
        overlap = 1112
        with requests.post(self.url, files=files, data=data, stream=True) as response:
            if response.status_code == 200:
                for chunk in response.iter_content(chunk_size=22048):
                    # 拼接当前块和上一块数据
                    current_audio = last_chunk + chunk
                    queue.put({
                        "data": current_audio,
                        "end": False
                    })
                    # 只保留当前块的最后16个字节
                    last_chunk = current_audio[-overlap:]  # 这里可以根据实际音频样本长度调整
            else:
                print('请求失败:', response.status_code, response.text)
        queue.put({
            "data": None,
            "end": True
        })

    async def text_to_speak(self, text, output_file):
        raise "不支持"


class GPT_SoVits_TTS(TTS):
    def __init__(self, config, delete_audio_file):
        super().__init__(config, delete_audio_file)
        self.url = config.get("url")
        self.speaker_name = config.get("speaker_name")

    def generate_filename(self, extension=".wav"):
        return os.path.join(self.output_file, f"tts-{datetime.now().date()}@{uuid.uuid4().hex}{extension}")

    async def text_to_speak_queue(self, text, queue: queue.Queue):
        resp = await self.requests_f(text)
        # 检查返回状态码
        if resp.status_code == 200:
            # 将音频流写入文件
            for chunk in resp.iter_content(chunk_size=8192):  # 分块写入
                queue.put({
                    "data": chunk,
                    "end": False
                })
        queue.put({
            "data": None,
            "end": True
        })

    async def text_to_speak(self, text, output_file):
        resp = await self.requests_f(text)
        # 检查返回状态码
        if resp.status_code == 200:
            # 将音频流写入文件
            with open(output_file, 'wb') as f:
                for chunk in resp.iter_content(chunk_size=8192):  # 分块写入
                    f.write(chunk)
            print('音频已保存为 output.wav')
        else:
            print(f"请求失败，状态码: {resp.status_code}")

    async def requests_f(self, text):
        request_json = {
            "text": text,
            "text_lang": "auto",
            "ref_id": self.speaker_name,
            "top_k": 5,
            "top_p": 1,
            "temperature": 1,
            "text_split_method": "cut5",
            "batch_size": 4,
            "batch_threshold": 0.75,
            "split_bucket": True,
            "speed_factor": 1.0,
            "fragment_interval": 0.2,
            "media_type": "wav",
            "streaming_mode": False,
            "parallel_infer": True,
            "repetition_penalty": 1.35
        }
        resp = requests.post(self.url, json.dumps(request_json))
        return resp


class FishSpeech_TTS(TTS):
    def __init__(self, config, delete_audio_file):
        super().__init__(config, delete_audio_file)
        self.url = config.get("url")
        self.ref_audios = [get_project_dir() + "/" + ref_audio for ref_audio in config.get("ref_audios")]
        self.ref_texts = config.get("ref_texts")
        self.normalize = config.get("normalize")
        self.api_key = config.get("api_key")
        self.format = config.get("format")
        self.max_new_tokens = config.get("max_new_tokens")
        self.chunk_length = config.get("chunk_length")
        self.top_p = config.get("top_p")
        self.repetition_penalty = config.get("repetition_penalty")
        self.temperature = config.get("temperature")
        self.streaming = config.get("streaming")
        self.use_memory_cache = config.get("use_memory_cache")
        self.seed = config.get("seed")

    def generate_filename(self, extension=".wav"):
        return os.path.join(self.output_file, f"tts-{datetime.now().date()}@{uuid.uuid4().hex}{extension}")

    def _get_audio_from_tts(self,data_bytes):
        tts_speech = torch.from_numpy(np.array(np.frombuffer(data_bytes, dtype=np.int16))).unsqueeze(dim=0)
        with io.BytesIO() as bf:
            torchaudio.save(bf, tts_speech, 44100, format="wav")
            audio = AudioSegment.from_file(bf, format="wav")
        audio.set_channels(1).set_frame_rate(16000)
        return audio

    async def text_to_speak_queue(self, text, queue: queue.Queue):
        try:
            idstr = None
            # priority: ref_id > [{text, audio},...]
            if idstr is None:
                ref_audios = self.ref_audios
                ref_texts = self.ref_texts
                if ref_audios is None:
                    byte_audios = []
                else:
                    byte_audios = [audio_to_bytes(ref_audio) for ref_audio in ref_audios]
                if ref_texts is None:
                    ref_texts = []
                else:
                    ref_texts = [ref_text for ref_text in ref_texts]
            else:
                byte_audios = []
                ref_texts = []
                pass  # in api.py

            data = {
                "text": text,
                "references": [
                    ServeReferenceAudio(
                        audio=ref_audio if ref_audio is not None else b"", text=ref_text
                    )
                    for ref_text, ref_audio in zip(ref_texts, byte_audios)
                ],
                "reference_id": idstr,
                "normalize": self.normalize,
                "format": self.format,
                "max_new_tokens": self.max_new_tokens,
                "chunk_length": self.chunk_length,
                "top_p": self.top_p,
                "repetition_penalty": self.repetition_penalty,
                "temperature": self.temperature,
                "streaming": self.streaming,
                "use_memory_cache": self.use_memory_cache,
                "seed": self.seed,
            }

            pydantic_data = ServeTTSRequest(**data)
            last_chunk = b''
            overlap = 882
            chunk_total = b''
            audio_buff=None
            with requests.post(
                    self.url,
                    data=ormsgpack.packb(pydantic_data, option=ormsgpack.OPT_SERIALIZE_PYDANTIC),
                    stream=self.streaming,
                    headers={
                        "authorization": f"Bearer {self.api_key}",
                        "content-type": "application/msgpack",
                    },
            ) as response:
                if response.status_code == 200:
                    for chunk in response.iter_content():
                        # 拼接当前块和上一块数据
                        chunk_total += chunk
                        if len(chunk_total) >= 86400 and len(chunk_total)%86400==0:
                            audio = self._get_audio_from_tts(chunk_total)
                            if not audio_buff:
                                audio_buff = audio
                            else:
                                audio_buff += audio
                            if len(audio_buff.raw_data)%1920 == 0:
                                queue.put({
                                    "data": audio_buff,
                                    "end": False
                                })
                                audio_buff = None
                            chunk_total = b''
                    if len(chunk_total) > 0:
                        if not audio_buff:
                            audio_buff = self._get_audio_from_tts(chunk_total)
                        else:
                            audio_buff += self._get_audio_from_tts(chunk_total)
                        queue.put({
                            "data": audio_buff,
                            "end": False
                        })

                else:
                    print('请求失败:', response.status_code, response.text)
            queue.put({
                "data": None,
                "end": True
            })
        except Exception as e:
            print(f"请求tts-fishspeech发生错误: {e}")
            traceback.print_exc()

    async def text_to_speak(self, text, output_file):
        raise "不支持"


class DoubaoTTS(TTS):
    def __init__(self, config, delete_audio_file):
        super().__init__(config, delete_audio_file)
        self.appid = config.get("appid")
        self.access_token = config.get("access_token")
        self.cluster = config.get("cluster")
        self.voice = config.get("voice")

        self.host = "openspeech.bytedance.com"
        self.api_url = f"https://{self.host}/api/v1/tts"
        self.header = {"Authorization": f"Bearer;{self.access_token}"}

    def generate_filename(self, extension=".wav"):
        return os.path.join(self.output_file, f"tts-{datetime.now().date()}@{uuid.uuid4().hex}{extension}")

    async def text_to_speak(self, text, output_file):
        request_json = {
            "app": {
                "appid": self.appid,
                "token": "access_token",
                "cluster": self.cluster
            },
            "user": {
                "uid": "1"
            },
            "audio": {
                "voice_type": self.voice,
                "encoding": "wav",
                "speed_ratio": 1.0,
                "volume_ratio": 1.0,
                "pitch_ratio": 1.0,
            },
            "request": {
                "reqid": str(uuid.uuid4()),
                "text": text,
                "text_type": "plain",
                "operation": "query",
                "with_frontend": 1,
                "frontend_type": "unitTson"
            }
        }

        resp = requests.post(self.api_url, json.dumps(request_json), headers=self.header)
        if "data" in resp.json():
            data = resp.json()["data"]
            file_to_save = open(output_file, "wb")
            file_to_save.write(base64.b64decode(data))


def create_instance(class_name, *args, **kwargs):
    # 获取类对象
    cls_map = {
        "DoubaoTTS": DoubaoTTS,
        "EdgeTTS": EdgeTTS,
        "GPT_SoVits": GPT_SoVits_TTS,
        "CosyVoiceTTS": CosyVoice_TTS,
        "FishSpeechTTS": FishSpeech_TTS
        # 可扩展其他TTS实现
    }

    if cls := cls_map.get(class_name):
        return cls(*args, **kwargs)
    raise ValueError(f"不支持的TTS类型: {class_name}")


if __name__ == "__main__":
    executor = ThreadPoolExecutor(max_workers=10)
    config = read_config(get_project_dir() + "config.yaml")
    tts = create_instance(
        config["selected_module"]["TTS"],
        config["TTS"][config["selected_module"]["TTS"]],
        config["delete_audio"]
    )


    def save_audio_to_file(audio_data, filename):
        with wave.open(filename, 'wb') as wf:
            # 假设音频数据是 PCM 格式，设置音频文件的参数
            wf.setnchannels(1)  # 单声道
            wf.setsampwidth(2)  # 16位音频
            wf.setframerate(44100)  # 采样率16kHz
            wf.writeframes(audio_data)


    def speak_and_play_queue(text, tts_queque):
        if text is None or len(text) <= 0:
            print(f"无需tts转换，query为空，{text}")
            return None
        tts.to_tts_stream_queue(text, tts_queque)
        if tts_queque is None:
            print(f"tts转换失败，{text}")


    tts_queque = queue.Queue()
    future = executor.submit(speak_and_play_queue,
                             "你好呀！我是野原新之助，小新！我今年5岁，是双叶幼稚园的小朋友，喜欢调皮捣蛋和恶作剧哦！你有什么想问我的呢？",
                             tts_queque)
    # tts_queque, tts_text = future.result()
    audio_data = b''
    start_time = time.time()
    while True:
        # 尝试获取数据，如果没有数据，则等待一小段时间再试
        audio_data_chunke = tts_queque.get()  # 设置超时为1秒
        if not audio_data_chunke:
            # 如果没有数据，继续等待
            if time.time() - start_time > 5:
                print("超过5秒没有数据，退出。")
                break
            continue

        audio_data_chunke_data = audio_data_chunke.get('data')

        # 检查是否超过 5 秒没有数据
        # if time.time() - start_time > 5:
        #     print("超过5秒没有数据，退出。")
        #     break

        if audio_data_chunke.get("end", True):
            break

        if audio_data_chunke_data:
            audio_data += audio_data_chunke_data
            opus_datas, duration = tts.wav_to_opus_data_audio(audio_data_chunke_data, type_format="wav")
            print(f"已获取音频数据，长度为 {len(audio_data_chunke_data)}，总长度为 {len(audio_data)}")
            start_time = time.time()  # 更新获取数据的时间
    future.result()
    # 保存音频数据到文件
    tts_speech = torch.from_numpy(np.array(np.frombuffer(audio_data, dtype=np.int16))).unsqueeze(dim=0)
    torchaudio.save("output.wav", tts_speech, 44100)
    print("音频文件已保存为 output.wav")
=======
import os
import sys
from config.logger import setup_logging
import importlib

logger = setup_logging()


def create_instance(class_name, *args, **kwargs):
    # 创建TTS实例
    if os.path.exists(os.path.join('core', 'providers', 'tts', f'{class_name}.py')):
        lib_name = f'core.providers.tts.{class_name}'
        if lib_name not in sys.modules:
            sys.modules[lib_name] = importlib.import_module(f'{lib_name}')
        return sys.modules[lib_name].TTSProvider(*args, **kwargs)

    raise ValueError(f"不支持的TTS类型: {class_name}，请检查该配置的type是否设置正确")
>>>>>>> 95ca866a
<|MERGE_RESOLUTION|>--- conflicted
+++ resolved
@@ -1,499 +1,3 @@
-<<<<<<< HEAD
-import asyncio
-import io
-import logging
-import os
-import json
-import queue
-import threading
-import time
-import traceback
-import uuid
-import base64
-import wave
-from datetime import datetime
-import edge_tts
-import numpy as np
-import opuslib
-import requests
-import torch
-import torchaudio
-from ormsgpack import ormsgpack
-
-from core.utils.util import read_config, get_project_dir
-from pydub import AudioSegment
-from abc import ABC, abstractmethod
-from concurrent.futures import ThreadPoolExecutor, TimeoutError
-
-from fish_speech.utils.file import read_ref_text, audio_to_bytes
-from fish_speech.utils.schema import ServeTTSRequest, ServeReferenceAudio
-
-logger = logging.getLogger(__name__)
-
-
-class TTS(ABC):
-    def __init__(self, config, delete_audio_file):
-        self.delete_audio_file = delete_audio_file
-        self.output_file = config.get("output_file")
-        self.delete_audio_file = delete_audio_file
-        self.executor = ThreadPoolExecutor(max_workers=10)
-
-    @abstractmethod
-    def generate_filename(self):
-        pass
-
-    def to_tts(self, text):
-        tmp_file = self.generate_filename()
-        try:
-            max_repeat_time = 5
-            while not os.path.exists(tmp_file) and max_repeat_time > 0:
-                asyncio.run(self.text_to_speak(text, tmp_file))
-                if not os.path.exists(tmp_file):
-                    max_repeat_time = max_repeat_time - 1
-                    logger.error(f"语音生成失败: {text}:{tmp_file}，再试{max_repeat_time}次")
-
-            return tmp_file
-        except Exception as e:
-            logger.info(f"Failed to generate TTS file: {e}")
-            return None
-
-    def to_tts_stream_queue(self, text, chunk_queue: queue.Queue):
-        asyncio.run(self.text_to_speak_queue(text, chunk_queue))
-
-    @abstractmethod
-    async def text_to_speak_queue(self, text, queue: queue.Queue):
-        pass
-
-    @abstractmethod
-    async def text_to_speak(self, text, output_file):
-        pass
-
-    def wav_to_opus_data(self, wav_file_path):
-        # 使用pydub加载PCM文件
-        # 获取文件后缀名
-        file_type = os.path.splitext(wav_file_path)[1]
-        if file_type:
-            file_type = file_type.lstrip('.')
-        audio = AudioSegment.from_file(wav_file_path, format=file_type)
-
-        return self.wav_to_opus_data_byte(audio)
-
-    def wav_to_opus_data_audio(self,conn, chunk, type_format="mp3"):
-        print(f"长度：{len(chunk)}")
-        tts_speech = torch.from_numpy(np.array(np.frombuffer(chunk, dtype=np.int16))).unsqueeze(dim=0)
-        with io.BytesIO() as bf:
-            torchaudio.save(bf, tts_speech, 44100, format="wav")
-            audio = AudioSegment.from_file(bf, format="wav")
-        audio.fade_in(1000).fade_out(1000)
-        return self.wav_to_opus_data_byte(conn,audio)
-
-    def wav_to_opus_data_byte(self,conn, audio):
-        duration = len(audio) / 1000.0
-        # 转换为单声道和16kHz采样率（确保与编码器匹配）
-        audio = audio.set_channels(1).set_frame_rate(16000)
-        # 获取原始PCM数据（16位小端）
-        raw_data = audio.raw_data
-        if conn.last_opus_data:
-            raw_data = conn.last_opus_data + raw_data
-            conn.last_opus_data = None
-        # 初始化Opus编码器
-        encoder = opuslib.Encoder(16000, 1, opuslib.APPLICATION_AUDIO)
-        # 编码参数
-        frame_duration = 60  # 60ms per frame
-        frame_size = int(16000 * frame_duration / 1000)  # 960 samples/frame
-        opus_datas = []
-        # 按帧处理所有音频数据（包括最后一帧可能补零）
-        for i in range(0, len(raw_data), frame_size * 2):  # 16bit=2bytes/sample
-            # 获取当前帧的二进制数据
-            chunk = raw_data[i:i + frame_size * 2]
-
-            # 如果最后一帧不足，补零
-            if len(chunk) < frame_size * 2:
-                # conn.last_opus_data = chunk
-                chunk += b'\x00' * (frame_size * 2 - len(chunk))
-
-            # 转换为numpy数组处理
-            np_frame = np.frombuffer(chunk, dtype=np.int16)
-
-            # 编码Opus数据
-            opus_data = encoder.encode(np_frame.tobytes(), frame_size)
-            opus_datas.append(opus_data)
-        return opus_datas, duration
-
-
-class EdgeTTS(TTS):
-    def __init__(self, config, delete_audio_file):
-        super().__init__(config, delete_audio_file)
-        self.voice = config.get("voice")
-
-    def generate_filename(self, extension=".mp3"):
-        return os.path.join(self.output_file, f"tts-{datetime.now().date()}@{uuid.uuid4().hex}{extension}")
-
-    async def text_to_speak(self, text, output_file):
-        communicate = edge_tts.Communicate(text, voice=self.voice)  # Use your preferred voice
-        await communicate.save(output_file)
-
-
-class CosyVoice_TTS(TTS):
-    def __init__(self, config, delete_audio_file):
-        super().__init__(config, delete_audio_file)
-        self.url = config.get("url")
-        self.ref_text = config.get("ref_text")
-        self.audio_ref = get_project_dir() + "/" + config.get("audio_ref")
-        self.audio_ref_byte = open(get_project_dir() + "/" + config.get("audio_ref"), 'rb')
-
-    def generate_filename(self, extension=".wav"):
-        return os.path.join(self.output_file, f"tts-{datetime.now().date()}@{uuid.uuid4().hex}{extension}")
-
-    async def text_to_speak_queue(self, text, queue: queue.Queue):
-        # Prepare the files and data dictionaries
-        files = {
-            'prompt_wav': open(self.audio_ref, 'rb')}
-
-        data = {
-            'tts_text': text,
-            'prompt_text': self.ref_text
-        }
-
-        last_chunk = b''  # 用于存储最后16个长度的音频数据
-        overlap = 1112
-        with requests.post(self.url, files=files, data=data, stream=True) as response:
-            if response.status_code == 200:
-                for chunk in response.iter_content(chunk_size=22048):
-                    # 拼接当前块和上一块数据
-                    current_audio = last_chunk + chunk
-                    queue.put({
-                        "data": current_audio,
-                        "end": False
-                    })
-                    # 只保留当前块的最后16个字节
-                    last_chunk = current_audio[-overlap:]  # 这里可以根据实际音频样本长度调整
-            else:
-                print('请求失败:', response.status_code, response.text)
-        queue.put({
-            "data": None,
-            "end": True
-        })
-
-    async def text_to_speak(self, text, output_file):
-        raise "不支持"
-
-
-class GPT_SoVits_TTS(TTS):
-    def __init__(self, config, delete_audio_file):
-        super().__init__(config, delete_audio_file)
-        self.url = config.get("url")
-        self.speaker_name = config.get("speaker_name")
-
-    def generate_filename(self, extension=".wav"):
-        return os.path.join(self.output_file, f"tts-{datetime.now().date()}@{uuid.uuid4().hex}{extension}")
-
-    async def text_to_speak_queue(self, text, queue: queue.Queue):
-        resp = await self.requests_f(text)
-        # 检查返回状态码
-        if resp.status_code == 200:
-            # 将音频流写入文件
-            for chunk in resp.iter_content(chunk_size=8192):  # 分块写入
-                queue.put({
-                    "data": chunk,
-                    "end": False
-                })
-        queue.put({
-            "data": None,
-            "end": True
-        })
-
-    async def text_to_speak(self, text, output_file):
-        resp = await self.requests_f(text)
-        # 检查返回状态码
-        if resp.status_code == 200:
-            # 将音频流写入文件
-            with open(output_file, 'wb') as f:
-                for chunk in resp.iter_content(chunk_size=8192):  # 分块写入
-                    f.write(chunk)
-            print('音频已保存为 output.wav')
-        else:
-            print(f"请求失败，状态码: {resp.status_code}")
-
-    async def requests_f(self, text):
-        request_json = {
-            "text": text,
-            "text_lang": "auto",
-            "ref_id": self.speaker_name,
-            "top_k": 5,
-            "top_p": 1,
-            "temperature": 1,
-            "text_split_method": "cut5",
-            "batch_size": 4,
-            "batch_threshold": 0.75,
-            "split_bucket": True,
-            "speed_factor": 1.0,
-            "fragment_interval": 0.2,
-            "media_type": "wav",
-            "streaming_mode": False,
-            "parallel_infer": True,
-            "repetition_penalty": 1.35
-        }
-        resp = requests.post(self.url, json.dumps(request_json))
-        return resp
-
-
-class FishSpeech_TTS(TTS):
-    def __init__(self, config, delete_audio_file):
-        super().__init__(config, delete_audio_file)
-        self.url = config.get("url")
-        self.ref_audios = [get_project_dir() + "/" + ref_audio for ref_audio in config.get("ref_audios")]
-        self.ref_texts = config.get("ref_texts")
-        self.normalize = config.get("normalize")
-        self.api_key = config.get("api_key")
-        self.format = config.get("format")
-        self.max_new_tokens = config.get("max_new_tokens")
-        self.chunk_length = config.get("chunk_length")
-        self.top_p = config.get("top_p")
-        self.repetition_penalty = config.get("repetition_penalty")
-        self.temperature = config.get("temperature")
-        self.streaming = config.get("streaming")
-        self.use_memory_cache = config.get("use_memory_cache")
-        self.seed = config.get("seed")
-
-    def generate_filename(self, extension=".wav"):
-        return os.path.join(self.output_file, f"tts-{datetime.now().date()}@{uuid.uuid4().hex}{extension}")
-
-    def _get_audio_from_tts(self,data_bytes):
-        tts_speech = torch.from_numpy(np.array(np.frombuffer(data_bytes, dtype=np.int16))).unsqueeze(dim=0)
-        with io.BytesIO() as bf:
-            torchaudio.save(bf, tts_speech, 44100, format="wav")
-            audio = AudioSegment.from_file(bf, format="wav")
-        audio.set_channels(1).set_frame_rate(16000)
-        return audio
-
-    async def text_to_speak_queue(self, text, queue: queue.Queue):
-        try:
-            idstr = None
-            # priority: ref_id > [{text, audio},...]
-            if idstr is None:
-                ref_audios = self.ref_audios
-                ref_texts = self.ref_texts
-                if ref_audios is None:
-                    byte_audios = []
-                else:
-                    byte_audios = [audio_to_bytes(ref_audio) for ref_audio in ref_audios]
-                if ref_texts is None:
-                    ref_texts = []
-                else:
-                    ref_texts = [ref_text for ref_text in ref_texts]
-            else:
-                byte_audios = []
-                ref_texts = []
-                pass  # in api.py
-
-            data = {
-                "text": text,
-                "references": [
-                    ServeReferenceAudio(
-                        audio=ref_audio if ref_audio is not None else b"", text=ref_text
-                    )
-                    for ref_text, ref_audio in zip(ref_texts, byte_audios)
-                ],
-                "reference_id": idstr,
-                "normalize": self.normalize,
-                "format": self.format,
-                "max_new_tokens": self.max_new_tokens,
-                "chunk_length": self.chunk_length,
-                "top_p": self.top_p,
-                "repetition_penalty": self.repetition_penalty,
-                "temperature": self.temperature,
-                "streaming": self.streaming,
-                "use_memory_cache": self.use_memory_cache,
-                "seed": self.seed,
-            }
-
-            pydantic_data = ServeTTSRequest(**data)
-            last_chunk = b''
-            overlap = 882
-            chunk_total = b''
-            audio_buff=None
-            with requests.post(
-                    self.url,
-                    data=ormsgpack.packb(pydantic_data, option=ormsgpack.OPT_SERIALIZE_PYDANTIC),
-                    stream=self.streaming,
-                    headers={
-                        "authorization": f"Bearer {self.api_key}",
-                        "content-type": "application/msgpack",
-                    },
-            ) as response:
-                if response.status_code == 200:
-                    for chunk in response.iter_content():
-                        # 拼接当前块和上一块数据
-                        chunk_total += chunk
-                        if len(chunk_total) >= 86400 and len(chunk_total)%86400==0:
-                            audio = self._get_audio_from_tts(chunk_total)
-                            if not audio_buff:
-                                audio_buff = audio
-                            else:
-                                audio_buff += audio
-                            if len(audio_buff.raw_data)%1920 == 0:
-                                queue.put({
-                                    "data": audio_buff,
-                                    "end": False
-                                })
-                                audio_buff = None
-                            chunk_total = b''
-                    if len(chunk_total) > 0:
-                        if not audio_buff:
-                            audio_buff = self._get_audio_from_tts(chunk_total)
-                        else:
-                            audio_buff += self._get_audio_from_tts(chunk_total)
-                        queue.put({
-                            "data": audio_buff,
-                            "end": False
-                        })
-
-                else:
-                    print('请求失败:', response.status_code, response.text)
-            queue.put({
-                "data": None,
-                "end": True
-            })
-        except Exception as e:
-            print(f"请求tts-fishspeech发生错误: {e}")
-            traceback.print_exc()
-
-    async def text_to_speak(self, text, output_file):
-        raise "不支持"
-
-
-class DoubaoTTS(TTS):
-    def __init__(self, config, delete_audio_file):
-        super().__init__(config, delete_audio_file)
-        self.appid = config.get("appid")
-        self.access_token = config.get("access_token")
-        self.cluster = config.get("cluster")
-        self.voice = config.get("voice")
-
-        self.host = "openspeech.bytedance.com"
-        self.api_url = f"https://{self.host}/api/v1/tts"
-        self.header = {"Authorization": f"Bearer;{self.access_token}"}
-
-    def generate_filename(self, extension=".wav"):
-        return os.path.join(self.output_file, f"tts-{datetime.now().date()}@{uuid.uuid4().hex}{extension}")
-
-    async def text_to_speak(self, text, output_file):
-        request_json = {
-            "app": {
-                "appid": self.appid,
-                "token": "access_token",
-                "cluster": self.cluster
-            },
-            "user": {
-                "uid": "1"
-            },
-            "audio": {
-                "voice_type": self.voice,
-                "encoding": "wav",
-                "speed_ratio": 1.0,
-                "volume_ratio": 1.0,
-                "pitch_ratio": 1.0,
-            },
-            "request": {
-                "reqid": str(uuid.uuid4()),
-                "text": text,
-                "text_type": "plain",
-                "operation": "query",
-                "with_frontend": 1,
-                "frontend_type": "unitTson"
-            }
-        }
-
-        resp = requests.post(self.api_url, json.dumps(request_json), headers=self.header)
-        if "data" in resp.json():
-            data = resp.json()["data"]
-            file_to_save = open(output_file, "wb")
-            file_to_save.write(base64.b64decode(data))
-
-
-def create_instance(class_name, *args, **kwargs):
-    # 获取类对象
-    cls_map = {
-        "DoubaoTTS": DoubaoTTS,
-        "EdgeTTS": EdgeTTS,
-        "GPT_SoVits": GPT_SoVits_TTS,
-        "CosyVoiceTTS": CosyVoice_TTS,
-        "FishSpeechTTS": FishSpeech_TTS
-        # 可扩展其他TTS实现
-    }
-
-    if cls := cls_map.get(class_name):
-        return cls(*args, **kwargs)
-    raise ValueError(f"不支持的TTS类型: {class_name}")
-
-
-if __name__ == "__main__":
-    executor = ThreadPoolExecutor(max_workers=10)
-    config = read_config(get_project_dir() + "config.yaml")
-    tts = create_instance(
-        config["selected_module"]["TTS"],
-        config["TTS"][config["selected_module"]["TTS"]],
-        config["delete_audio"]
-    )
-
-
-    def save_audio_to_file(audio_data, filename):
-        with wave.open(filename, 'wb') as wf:
-            # 假设音频数据是 PCM 格式，设置音频文件的参数
-            wf.setnchannels(1)  # 单声道
-            wf.setsampwidth(2)  # 16位音频
-            wf.setframerate(44100)  # 采样率16kHz
-            wf.writeframes(audio_data)
-
-
-    def speak_and_play_queue(text, tts_queque):
-        if text is None or len(text) <= 0:
-            print(f"无需tts转换，query为空，{text}")
-            return None
-        tts.to_tts_stream_queue(text, tts_queque)
-        if tts_queque is None:
-            print(f"tts转换失败，{text}")
-
-
-    tts_queque = queue.Queue()
-    future = executor.submit(speak_and_play_queue,
-                             "你好呀！我是野原新之助，小新！我今年5岁，是双叶幼稚园的小朋友，喜欢调皮捣蛋和恶作剧哦！你有什么想问我的呢？",
-                             tts_queque)
-    # tts_queque, tts_text = future.result()
-    audio_data = b''
-    start_time = time.time()
-    while True:
-        # 尝试获取数据，如果没有数据，则等待一小段时间再试
-        audio_data_chunke = tts_queque.get()  # 设置超时为1秒
-        if not audio_data_chunke:
-            # 如果没有数据，继续等待
-            if time.time() - start_time > 5:
-                print("超过5秒没有数据，退出。")
-                break
-            continue
-
-        audio_data_chunke_data = audio_data_chunke.get('data')
-
-        # 检查是否超过 5 秒没有数据
-        # if time.time() - start_time > 5:
-        #     print("超过5秒没有数据，退出。")
-        #     break
-
-        if audio_data_chunke.get("end", True):
-            break
-
-        if audio_data_chunke_data:
-            audio_data += audio_data_chunke_data
-            opus_datas, duration = tts.wav_to_opus_data_audio(audio_data_chunke_data, type_format="wav")
-            print(f"已获取音频数据，长度为 {len(audio_data_chunke_data)}，总长度为 {len(audio_data)}")
-            start_time = time.time()  # 更新获取数据的时间
-    future.result()
-    # 保存音频数据到文件
-    tts_speech = torch.from_numpy(np.array(np.frombuffer(audio_data, dtype=np.int16))).unsqueeze(dim=0)
-    torchaudio.save("output.wav", tts_speech, 44100)
-    print("音频文件已保存为 output.wav")
-=======
 import os
 import sys
 from config.logger import setup_logging
@@ -510,5 +14,4 @@
             sys.modules[lib_name] = importlib.import_module(f'{lib_name}')
         return sys.modules[lib_name].TTSProvider(*args, **kwargs)
 
-    raise ValueError(f"不支持的TTS类型: {class_name}，请检查该配置的type是否设置正确")
->>>>>>> 95ca866a
+    raise ValueError(f"不支持的TTS类型: {class_name}，请检查该配置的type是否设置正确")