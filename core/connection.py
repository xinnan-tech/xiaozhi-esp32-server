--- conflicted
+++ resolved
@@ -20,10 +20,7 @@
 from core.utils.llm_memory import MemoryManager
 from core.utils.auth_code_gen import AuthCodeGenerator  # 添加导入
 
-<<<<<<< HEAD
-=======
 TAG = __name__
->>>>>>> 511c26d8
 
 class ConnectionHandler:
     def __init__(self, config: Dict[str, Any], _vad, _asr, _llm, _tts, _embd):
@@ -132,22 +129,14 @@
                         self.asr = asr
                         self.llm = llm
                         self.tts = tts
-<<<<<<< HEAD
                         self.embd = embd
-                        self.logger.info(f"Loaded private config and instances for device {device_id}")
-=======
                         self.logger.bind(tag=TAG).info(f"Loaded private config and instances for device {device_id}")
->>>>>>> 511c26d8
+
                     else:
                         self.logger.bind(tag=TAG).error(f"Failed to create instances for device {device_id}")
                         self.private_config = None
                 except Exception as e:
-<<<<<<< HEAD
-                    self.logger.error(f"Error initializing private config: {e}")
-
-=======
                     self.logger.bind(tag=TAG).error(f"Error initializing private config: {e}")
->>>>>>> 511c26d8
                     self.private_config = None
                     raise
 
@@ -168,20 +157,8 @@
                 async for message in self.websocket:
                     await self._route_message(message)
             except websockets.exceptions.ConnectionClosed:
-<<<<<<< HEAD
-                self.logger.info("客户端断开连接")
+                self.logger.bind(tag=TAG).info("客户端断开连接")
                 await self.llm_memory.add_chat_paragraph(device_id,self.dialogue.get_llm_dialogue()[1:])
-                await self.close()
-
-        except AuthenticationError as e:
-            self.logger.error(f"Authentication failed: {str(e)}")            
-            await ws.close()
-            return
-        except Exception as e:
-            self.logger.error(f"Connection error: {str(e)}")
-            await self.llm_memory.add_chat_paragraph(device_id,self.dialogue.get_llm_dialogue()[1:])
-=======
-                self.logger.bind(tag=TAG).info("客户端断开连接")
                 await self.close()
 
         except AuthenticationError as e:
@@ -190,7 +167,8 @@
             return
         except Exception as e:
             self.logger.bind(tag=TAG).error(f"Connection error: {str(e)}")
->>>>>>> 511c26d8
+            await self.llm_memory.add_chat_paragraph(device_id,self.dialogue.get_llm_dialogue()[1:])
+
             await ws.close()
             return
 
