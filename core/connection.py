import os
import json
import uuid
import time
import queue
import asyncio
import traceback
from config.logger import setup_logging
import threading
import websockets
from typing import Dict, Any
from core.utils.dialogue import Message, Dialogue
from core.handle.textHandle import handleTextMessage
from core.utils.util import get_string_no_punctuation_or_emoji
from concurrent.futures import ThreadPoolExecutor, TimeoutError
from core.handle.sendAudioHandle import sendAudioMessage, sendAudioMessageStream
from core.handle.receiveAudioHandle import handleAudioMessage
from config.private_config import PrivateConfig
from core.auth import AuthMiddleware, AuthenticationError
from core.utils.auth_code_gen import AuthCodeGenerator

TAG = __name__


class TTSException(RuntimeError):
    pass


class ConnectionHandler:
    def __init__(self, config: Dict[str, Any], _vad, _asr, _llm, _tts, _music):
        self.config = config
        self.logger = setup_logging()
        self.auth = AuthMiddleware(config)

        self.tts_stream = self.config.get("TTS_SET", {}).get("TTS_STREAM", False)

        self.websocket = None
        self.headers = None
        self.session_id = None
        self.prompt = None
        self.welcome_msg = None

        # 客户端状态相关
        self.client_abort = False
        self.client_listen_mode = "auto"

        # 线程任务相关
        self.loop = asyncio.get_event_loop()
        self.stop_event = threading.Event()
        self.tts_queue = queue.Queue()
        self.tts_queue_stream = queue.Queue()
        self.audio_play_queue = queue.Queue()
        self.executor = ThreadPoolExecutor(max_workers=10)

        # 依赖的组件
        self.vad = _vad
        self.asr = _asr
        self.llm = _llm
        self.tts = _tts
        self.dialogue = None

        # vad相关变量
        self.client_audio_buffer = bytes()
        self.client_have_voice = False
        self.client_have_voice_last_time = 0.0
        self.client_no_voice_last_time = 0.0
        self.client_voice_stop = False

        # asr相关变量
        self.asr_audio = []
        self.asr_server_receive = True

        # llm相关变量
        self.llm_finish_task = False
        self.dialogue = Dialogue()

        # tts相关变量
        self.tts_first_text_index = -1
        self.tts_last_text_index = -1

        # iot相关变量
        self.iot_descriptors = {}

        self.cmd_exit = self.config["CMD_exit"]
        self.max_cmd_length = 0
        for cmd in self.cmd_exit:
            if len(cmd) > self.max_cmd_length:
                self.max_cmd_length = len(cmd)

        self.private_config = None
        self.auth_code_gen = AuthCodeGenerator.get_instance()
        self.is_device_verified = False  # 添加设备验证状态标志
        self.music_handler = _music

    async def handle_connection(self, ws):
        try:
            # 获取并验证headers
            self.headers = dict(ws.request.headers)
            # 获取客户端ip地址
            client_ip = ws.remote_address[0]
            self.logger.bind(tag=TAG).info(f"{client_ip} conn - Headers: {self.headers}")

            # 进行认证
            await self.auth.authenticate(self.headers)

            device_id = self.headers.get("device-id", None)

            # Load private configuration if device_id is provided
            bUsePrivateConfig = self.config.get("use_private_config", False)
            self.logger.bind(tag=TAG).info(f"bUsePrivateConfig: {bUsePrivateConfig}, device_id: {device_id}")
            if bUsePrivateConfig and device_id:
                try:
                    self.private_config = PrivateConfig(device_id, self.config, self.auth_code_gen)
                    await self.private_config.load_or_create()
                    # 判断是否已经绑定
                    owner = self.private_config.get_owner()
                    self.is_device_verified = owner is not None

                    if self.is_device_verified:
                        await self.private_config.update_last_chat_time()

                    llm, tts = self.private_config.create_private_instances()
                    if all([llm, tts]):
                        self.llm = llm
                        self.tts = tts
                        self.logger.bind(tag=TAG).info(f"Loaded private config and instances for device {device_id}")
                    else:
                        self.logger.bind(tag=TAG).error(f"Failed to create instances for device {device_id}")
                        self.private_config = None
                except Exception as e:
                    self.logger.bind(tag=TAG).error(f"Error initializing private config: {e}")
                    self.private_config = None
                    raise

            # 认证通过,继续处理
            self.websocket = ws
            self.session_id = str(uuid.uuid4())

            self.welcome_msg = self.config["xiaozhi"]
            self.welcome_msg["session_id"] = self.session_id
            await self.websocket.send(json.dumps(self.welcome_msg))

            await self.loop.run_in_executor(None, self._initialize_components)

            # tts 消化线程
            tts_priority = threading.Thread(target=self._tts_priority_thread, daemon=True)
            tts_priority.start()

            # 音频播放 消化线程
            audio_play_priority = threading.Thread(target=self._audio_play_priority_thread, daemon=True)
            audio_play_priority.start()

            try:
                async for message in self.websocket:
                    await self._route_message(message)
            except websockets.exceptions.ConnectionClosed:
                self.logger.bind(tag=TAG).info("客户端断开连接")
                await self.close()

        except AuthenticationError as e:
            self.logger.bind(tag=TAG).error(f"Authentication failed: {str(e)}")
            await ws.close()
            return
        except Exception as e:
            stack_trace = traceback.format_exc()
            self.logger.bind(tag=TAG).error(f"Connection error: {str(e)}-{stack_trace}")
            await ws.close()
            return

    async def _route_message(self, message):
        """消息路由"""
        if isinstance(message, str):
            await handleTextMessage(self, message)
        elif isinstance(message, bytes):
            await handleAudioMessage(self, message)

    def _initialize_components(self):
        self.prompt = self.config["prompt"]
        if self.private_config:
            self.prompt = self.private_config.private_config.get("prompt", self.prompt)
        # 赋予LLM时间观念
        if "{date_time}" in self.prompt:
            date_time = time.strftime("%Y-%m-%d %H:%M", time.localtime())
            self.prompt = self.prompt.replace("{date_time}", date_time)
        self.dialogue.put(Message(role="system", content=self.prompt))

    async def _check_and_broadcast_auth_code(self):
        """检查设备绑定状态并广播认证码"""
        if not self.private_config.get_owner():
            auth_code = self.private_config.get_auth_code()
            if auth_code:
                # 发送验证码语音提示
                text = f"请在后台输入验证码：{' '.join(auth_code)}"
                self.recode_first_last_text(text)
                future = self.executor.submit(self.speak_and_play, text)
                self.tts_queue.put(future)
            return False
        return True

    def isNeedAuth(self):
        bUsePrivateConfig = self.config.get("use_private_config", False)
        if not bUsePrivateConfig:
            # 如果不使用私有配置，就不需要验证
            return False
        return not self.is_device_verified

    def chat(self, query):
        if self.isNeedAuth():
            self.llm_finish_task = True
            loop = asyncio.new_event_loop()
            asyncio.set_event_loop(loop)
            try:
                loop.run_until_complete(self._check_and_broadcast_auth_code())
            finally:
                loop.close()
            return True

        self.dialogue.put(Message(role="user", content=query))
        response_message = []
        processed_chars = 0  # 跟踪已处理的字符位置
        try:
            start_time = time.time()
            llm_responses = self.llm.response(self.session_id, self.dialogue.get_llm_dialogue())
        except Exception as e:
            self.logger.bind(tag=TAG).error(f"LLM 处理出错 {query}: {e}")
            return None

        self.llm_finish_task = False
        text_index = 0
        for content in llm_responses:
            response_message.append(content)
            if self.client_abort:
                break

            end_time = time.time()
            self.logger.bind(tag=TAG).debug(f"大模型返回时间: {end_time - start_time} 秒, 生成token={content}")

            # 合并当前全部文本并处理未分割部分
            full_text = "".join(response_message)
            current_text = full_text[processed_chars:]  # 从未处理的位置开始

            # 查找最后一个有效标点
            punctuations = ("。", "？", "！", "?", "!", ";", "；", ":", "：")
            last_punct_pos = -1
            for punct in punctuations:
                pos = current_text.rfind(punct)
                if pos > last_punct_pos:
                    last_punct_pos = pos

            # 找到分割点则处理
            if last_punct_pos != -1:
                segment_text_raw = current_text[:last_punct_pos + 1]
                segment_text = get_string_no_punctuation_or_emoji(segment_text_raw)
                if segment_text:
<<<<<<< HEAD
                    self.recode_first_last_text(segment_text)
                    if self.tts_stream:
                        stream_queue = queue.Queue()
                        self.executor.submit(self.speak_and_play_stream, segment_text, stream_queue)
                        self.tts_queue_stream.put({
                            "text": segment_text,
                            "chunk_queque": stream_queue
                        })
                    else:
                        future = self.executor.submit(self.speak_and_play, segment_text)
                        self.tts_queue.put(future)
=======
                    # 强制设置空字符，测试TTS出错返回语音的健壮性
                    # if text_index % 2 == 0:
                    #     segment_text = " "
                    text_index += 1
                    self.recode_first_last_text(segment_text, text_index)
                    future = self.executor.submit(self.speak_and_play, segment_text, text_index)
                    self.tts_queue.put(future)
>>>>>>> 72fa13b0
                    processed_chars += len(segment_text_raw)  # 更新已处理字符位置

        # 处理最后剩余的文本
        full_text = "".join(response_message)
        remaining_text = full_text[processed_chars:]
        if remaining_text:
            segment_text = get_string_no_punctuation_or_emoji(remaining_text)
            if segment_text:
<<<<<<< HEAD
                self.recode_first_last_text(segment_text)
                if self.tts_stream:
                    stream_queue = queue.Queue()
                    self.executor.submit(self.speak_and_play_stream, segment_text, stream_queue)
                    self.tts_queue_stream.put({
                        "text": segment_text,
                        "chunk_queque": stream_queue
                    })
                else:
                    future = self.executor.submit(self.speak_and_play, segment_text)
                    self.tts_queue.put(future)
=======
                text_index += 1
                self.recode_first_last_text(segment_text, text_index)
                future = self.executor.submit(self.speak_and_play, segment_text, text_index)
                self.tts_queue.put(future)
>>>>>>> 72fa13b0

        self.llm_finish_task = True
        self.dialogue.put(Message(role="assistant", content="".join(response_message)))
        self.logger.bind(tag=TAG).debug(json.dumps(self.dialogue.get_llm_dialogue(), indent=4, ensure_ascii=False))
        return True

    def _tts_priority_thread(self):
        if self.tts_stream:
            self._tts_priority_thread_stream()
        else:
            self._tts_priority_thread_no_stream()

    def _tts_priority_thread_no_stream(self):
        while not self.stop_event.is_set():
            text = None
            try:
                future = self.tts_queue.get()
                if future is None:
                    continue
                text = None
                opus_datas, text_index, tts_file = [], 0, None
                try:
                    self.logger.bind(tag=TAG).debug("正在处理TTS任务...")
                    tts_file, text, text_index = future.result(timeout=10)
                    if text is None or len(text) <= 0:
                        self.logger.bind(tag=TAG).error(f"TTS出错：{text_index}: tts text is empty")
                    elif tts_file is None:
                        self.logger.bind(tag=TAG).error(f"TTS出错： file is empty: {text_index}: {text}")
                    else:
                        self.logger.bind(tag=TAG).debug(f"TTS生成：文件路径: {tts_file}")
                        if os.path.exists(tts_file):
                            opus_datas, duration = self.tts.wav_to_opus_data(tts_file)
                        else:
                            self.logger.bind(tag=TAG).error(f"TTS出错：文件不存在{tts_file}")
                except TimeoutError:
                    self.logger.bind(tag=TAG).error("TTS超时")
                except Exception as e:
                    self.logger.bind(tag=TAG).error(f"TTS出错: {e}")
                if not self.client_abort:
                    # 如果没有中途打断就发送语音
                    self.audio_play_queue.put((opus_datas, text, text_index))
                if self.tts.delete_audio_file and tts_file is not None and os.path.exists(tts_file):
                    os.remove(tts_file)
            except Exception as e:
                self.logger.bind(tag=TAG).error(f"TTS任务处理错误: {e}")
                self.clearSpeakStatus()
                asyncio.run_coroutine_threadsafe(
                    self.websocket.send(json.dumps({"type": "tts", "state": "stop", "session_id": self.session_id})),
                    self.loop
                )
                self.logger.bind(tag=TAG).error(f"tts_priority priority_thread: {text} {e}")

    def _tts_priority_thread_stream(self):
        while not self.stop_event.is_set():
            text = None
            try:
                tts_stream_queue_msg = self.tts_queue_stream.get()
                try:
                    text = tts_stream_queue_msg["text"]
                    chunk_queque = tts_stream_queue_msg["chunk_queque"]
                except TimeoutError:
                    self.logger.error("TTS 任务超时")
                    continue
                except Exception as e:
                    self.logger.error(f"TTS 任务出错: {e}")
                    continue
                if not self.client_abort:
                    # 如果没有中途打断就发送语音
                    self.audio_play_queue.put((chunk_queque, text))
            except Exception as e:
                self.clearSpeakStatus()
                asyncio.run_coroutine_threadsafe(
                    self.websocket.send(json.dumps({"type": "tts", "state": "stop", "session_id": self.session_id})),
                    self.loop
                )
                self.logger.error(f"tts_priority priority_thread: {text}{e}")

    def _audio_play_priority_thread(self):
        while not self.stop_event.is_set():
            text = None
            try:
<<<<<<< HEAD
                if self.tts_stream:
                    chunk_queque, text = self.audio_play_queue.get()
                    future = asyncio.run_coroutine_threadsafe(sendAudioMessageStream(self, chunk_queque, text),
                                                              self.loop)
                    future.result()
                else:
                    opus_datas, text = self.audio_play_queue.get()
                    future = asyncio.run_coroutine_threadsafe(sendAudioMessage(self, opus_datas, text), self.loop)
                    future.result()
=======
                opus_datas, text, text_index = self.audio_play_queue.get()
                future = asyncio.run_coroutine_threadsafe(sendAudioMessage(self, opus_datas, text, text_index),
                                                          self.loop)
                future.result()
>>>>>>> 72fa13b0
            except Exception as e:
                self.logger.bind(tag=TAG).error(f"audio_play_priority priority_thread: {text} {e}")

    def speak_and_play(self, text, text_index=0):
        if text is None or len(text) <= 0:
            self.logger.bind(tag=TAG).info(f"无需tts转换，query为空，{text}")
            return None, text, text_index
        tts_file = self.tts.to_tts(text)
        if tts_file is None:
            self.logger.bind(tag=TAG).error(f"tts转换失败，{text}")
            return None, text, text_index
        self.logger.bind(tag=TAG).debug(f"TTS 文件生成完毕: {tts_file}")
        return tts_file, text, text_index

    def speak_and_play_stream(self, text, queue: queue.Queue):
        if text is None or len(text) <= 0:
            self.logger.bind(tag=TAG).info(f"无需tts转换，query为空，{text}")
            return None, text
        self.tts.to_tts_stream(text, queue)

    def clearSpeakStatus(self):
        self.logger.bind(tag=TAG).debug(f"清除服务端讲话状态")
        self.asr_server_receive = True
        self.tts_last_text_index = -1
        self.tts_first_text_index = -1

    def recode_first_last_text(self, text, text_index=0):
        if self.tts_first_text_index == -1:
            self.logger.bind(tag=TAG).info(f"大模型说出第一句话: {text}")
            self.tts_first_text_index = text_index
        self.tts_last_text_index = text_index

    async def close(self):
        """资源清理方法"""

        # 清理其他资源
        self.stop_event.set()
        self.executor.shutdown(wait=False)
        if self.websocket:
            await self.websocket.close()
        self.logger.bind(tag=TAG).info("连接资源已释放")

    def reset_vad_states(self):
        self.client_audio_buffer = bytes()
        self.client_have_voice = False
        self.client_have_voice_last_time = 0
        self.client_voice_stop = False
        self.logger.bind(tag=TAG).debug("VAD states reset.")<|MERGE_RESOLUTION|>--- conflicted
+++ resolved
@@ -252,7 +252,6 @@
                 segment_text_raw = current_text[:last_punct_pos + 1]
                 segment_text = get_string_no_punctuation_or_emoji(segment_text_raw)
                 if segment_text:
-<<<<<<< HEAD
                     self.recode_first_last_text(segment_text)
                     if self.tts_stream:
                         stream_queue = queue.Queue()
@@ -264,7 +263,6 @@
                     else:
                         future = self.executor.submit(self.speak_and_play, segment_text)
                         self.tts_queue.put(future)
-=======
                     # 强制设置空字符，测试TTS出错返回语音的健壮性
                     # if text_index % 2 == 0:
                     #     segment_text = " "
@@ -272,7 +270,6 @@
                     self.recode_first_last_text(segment_text, text_index)
                     future = self.executor.submit(self.speak_and_play, segment_text, text_index)
                     self.tts_queue.put(future)
->>>>>>> 72fa13b0
                     processed_chars += len(segment_text_raw)  # 更新已处理字符位置
 
         # 处理最后剩余的文本
@@ -281,7 +278,10 @@
         if remaining_text:
             segment_text = get_string_no_punctuation_or_emoji(remaining_text)
             if segment_text:
-<<<<<<< HEAD
+                text_index += 1
+                self.recode_first_last_text(segment_text, text_index)
+                future = self.executor.submit(self.speak_and_play, segment_text, text_index)
+                self.tts_queue.put(future)
                 self.recode_first_last_text(segment_text)
                 if self.tts_stream:
                     stream_queue = queue.Queue()
@@ -293,12 +293,6 @@
                 else:
                     future = self.executor.submit(self.speak_and_play, segment_text)
                     self.tts_queue.put(future)
-=======
-                text_index += 1
-                self.recode_first_last_text(segment_text, text_index)
-                future = self.executor.submit(self.speak_and_play, segment_text, text_index)
-                self.tts_queue.put(future)
->>>>>>> 72fa13b0
 
         self.llm_finish_task = True
         self.dialogue.put(Message(role="assistant", content="".join(response_message)))
@@ -380,22 +374,16 @@
         while not self.stop_event.is_set():
             text = None
             try:
-<<<<<<< HEAD
                 if self.tts_stream:
                     chunk_queque, text = self.audio_play_queue.get()
                     future = asyncio.run_coroutine_threadsafe(sendAudioMessageStream(self, chunk_queque, text),
                                                               self.loop)
                     future.result()
                 else:
-                    opus_datas, text = self.audio_play_queue.get()
-                    future = asyncio.run_coroutine_threadsafe(sendAudioMessage(self, opus_datas, text), self.loop)
+                    opus_datas, text, text_index = self.audio_play_queue.get()
+                    future = asyncio.run_coroutine_threadsafe(sendAudioMessage(self, opus_datas, text, text_index),
+                                                              self.loop)
                     future.result()
-=======
-                opus_datas, text, text_index = self.audio_play_queue.get()
-                future = asyncio.run_coroutine_threadsafe(sendAudioMessage(self, opus_datas, text, text_index),
-                                                          self.loop)
-                future.result()
->>>>>>> 72fa13b0
             except Exception as e:
                 self.logger.bind(tag=TAG).error(f"audio_play_priority priority_thread: {text} {e}")
 
