--- conflicted
+++ resolved
@@ -123,15 +123,8 @@
                     if self.is_device_verified:
                         await self.private_config.update_last_chat_time() 
                     
-<<<<<<< HEAD
                     llm, tts = self.private_config.create_private_instances()
                     if all([llm, tts]):
-=======
-                    vad, asr, llm, tts ,embd = self.private_config.create_private_instances()
-                    if all([vad, asr, llm, tts]):
-                        self.vad = vad
-                        self.asr = asr
->>>>>>> 4cb2b3b4
                         self.llm = llm
                         self.tts = tts
                         self.embd = embd
