--- conflicted
+++ resolved
@@ -10,13 +10,8 @@
 class WebSocketServer:
     def __init__(self, config: dict):
         self.config = config
-<<<<<<< HEAD
-        self.logger = logging.getLogger(__name__)
-        self._vad, self._asr, self._llm, self._tts, self._embd = self._create_processing_instances()
-=======
         self.logger = setup_logging()
-        self._vad, self._asr, self._llm, self._tts = self._create_processing_instances()
->>>>>>> 511c26d8
+        self._vad, self._asr, self._llm, self._tts, self._embd  = self._create_processing_instances()
 
     def _create_processing_instances(self):
         """创建处理模块实例"""
