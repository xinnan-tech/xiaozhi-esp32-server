--- conflicted
+++ resolved
@@ -174,8 +174,5 @@
 uploadfile
 *.json
 .vscode
-<<<<<<< HEAD
-deploy/
-=======
 .cursor
->>>>>>> 203ea89c
+deploy/