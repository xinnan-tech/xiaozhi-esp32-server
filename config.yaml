--- conflicted
+++ resolved
@@ -307,21 +307,22 @@
     # volume: 50
     # speech_rate: 0
     # pitch_rate: 0
-<<<<<<< HEAD
   OpenAITTS:
     # openai官方文本转语音服务，可支持全球大多数语种
     type: openai_tts
     api_key: 你的openai api key
-    api_url: https://api.openai.com/v1/audio/speech​ # 国内需要使用代理
-    model: tts-1  # 可选tts-1或tts-1-hd，tts-1速度更快tts-1-hd质量更好
-    voice: alloy      # 演讲者，可选alloy, echo, fable, onyx, nova, shimmer
-    speed: 1.2       # 语速范围0.25-4.0
-    output_file: tmp/
-
-=======
+    # 国内需要使用代理
+    api_url: https://api.openai.com/v1/audio/speech
+    # 可选tts-1或tts-1-hd，tts-1速度更快tts-1-hd质量更好
+    model: tts-1
+    # 演讲者，可选alloy, echo, fable, onyx, nova, shimmer
+    voice: alloy
+    # 语速范围0.25-4.0
+    speed: 1
+    output_file: tmp/
+  TTS302AI:
     # 添加 302.ai TTS 配置
     # token申请地址：https://dash.302.ai/
-  TTS302AI:
     # 302AI语音合成服务，需要先在302平台创建账户充值，并获取密钥信息
     # 获取api_keyn路径：https://dash.302.ai/apis/list
     # 价格，$35/百万字符。火山原版¥450元/万字符
@@ -331,7 +332,6 @@
     voice: "zh_female_wanwanxiaohe_moon_bigtts"
     output_file: tmp/
     access_token: "你的302API密钥"
->>>>>>> effd79b4
 # 模块测试配置
 module_test:
   test_sentences:  # 自定义测试语句
