--- conflicted
+++ resolved
@@ -147,21 +147,18 @@
     user_id: 你的user_id
     base_url: "https://api.coze.cn/open_api/v2/chat" # 服务地址
     personal_access_token: 你的coze个人令牌
-<<<<<<< HEAD
   LMStudioLLM:
     # 定义LLM API类型
     type: openai
     model_name: deepseek-r1-distill-llama-8b@q4_k_m # 使用的模型名称，需要预先在社区下载
     url: http://localhost:1234/v1 # LM Studio服务地址
     api_key: lm-studio # LM Studio服务的固定API Key
-=======
   HomeAssistant:
     # 定义LLM API类型
     type: homeassistant
     base_url: http://homeassistant.local:8123
     agent_id: conversation.chatgpt
     api_key: 你的home assistant api访问令牌
->>>>>>> 1226e8be
 TTS:
   # 当前支持的type为edge、doubao，可自行适配
   EdgeTTS:
