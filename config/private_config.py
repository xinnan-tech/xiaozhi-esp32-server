import os
import time
import yaml
import logging
from typing import Dict, Any, Optional
from copy import deepcopy
from core.utils.util import get_project_dir
<<<<<<< HEAD
from core.utils import asr, vad, llm, tts, embedding
=======
from core.utils import asr, vad, llm, tts
from manager.api.user_manager import UserManager
from core.utils.lock_manager import FileLockManager
>>>>>>> 921e3c2c

class PrivateConfig:
    def __init__(self, device_id: str, default_config: Dict[str, Any], auth_code_gen=None):
        self.device_id = device_id
        self.default_config = default_config
        self.config_path = get_project_dir() + 'data/.private_config.yaml'
        self.logger = logging.getLogger(__name__)
        self.private_config = {}
        self.auth_code_gen = auth_code_gen
        self.user_manager = UserManager()
        self.lock_manager = FileLockManager()

    async def load_or_create(self):
        try:
            await self.lock_manager.acquire_lock(self.config_path)
            try:
                if os.path.exists(self.config_path):
                    with open(self.config_path, 'r', encoding='utf-8') as f:
                        all_configs = yaml.safe_load(f) or {}
                else:
                    all_configs = {}

                if self.device_id not in all_configs:
                    # Get selected module names
                    selected_modules = self.default_config['selected_module']
                    selected_tts = selected_modules['TTS']
                    selected_llm = selected_modules['LLM']
                    selected_asr = selected_modules['ASR']
                    selected_vad = selected_modules['VAD']

                    # 生成认证码
                    auth_code = None
                    if self.auth_code_gen:
                        auth_code = self.auth_code_gen.generate_code()

                    # Initialize device config with only necessary configurations
                    device_config = {
                        'selected_module': deepcopy(selected_modules),
                        'prompt': self.default_config['prompt'],
                        'LLM': {
                            selected_llm: deepcopy(self.default_config['LLM'][selected_llm])
                        },
                        'TTS': {
                            selected_tts: deepcopy(self.default_config['TTS'][selected_tts])
                        },
                        'ASR': {
                            selected_asr: deepcopy(self.default_config['ASR'][selected_asr])
                        },
                        'VAD': {
                            selected_vad: deepcopy(self.default_config['VAD'][selected_vad])
                        },
                        'auth_code': auth_code  # 添加认证码字段
                    }
                    
                    all_configs[self.device_id] = device_config
                    
                    # Save updated configs
                    with open(self.config_path, 'w', encoding='utf-8') as f:
                        yaml.dump(all_configs, f, allow_unicode=True)

                self.private_config = all_configs[self.device_id]

            finally:
                self.lock_manager.release_lock(self.config_path)

        except Exception as e:
            self.logger.error(f"Error handling private config: {e}")
            self.private_config = {}

    async def update_config(self, selected_modules: Dict[str, str], prompt: str, nickname: str) -> bool:
        """更新设备配置
        Args:
            selected_modules: 选择的模块配置，格式如 {'LLM': 'AliLLM', 'TTS': 'EdgeTTS',...}
            prompt: 提示词配置
        Returns:
            bool: 更新是否成功
        """
        try:
            await self.lock_manager.acquire_lock(self.config_path)
            try:
                # Read main config to get full module configurations
                main_config = self.default_config

                # Create new device config
                device_config = {
                    'selected_module': selected_modules,
                    'prompt': prompt,
                    'nickname': nickname,
                }
                if self.private_config.get('last_chat_time'):
                    device_config['last_chat_time'] = self.private_config['last_chat_time']
                if self.private_config.get('owner'):
                    device_config['owner'] = self.private_config['owner']

                # Copy full module configurations from main config
                for module_type, selected_name in selected_modules.items():
                    if selected_name and selected_name in main_config.get(module_type, {}):
                        device_config[module_type] = {
                            selected_name: main_config[module_type][selected_name]
                        }

                # Read all configs
                if os.path.exists(self.config_path):
                    with open(self.config_path, 'r', encoding='utf-8') as f:
                        all_configs = yaml.safe_load(f) or {}
                else:
                    all_configs = {}

                # Update device config
                all_configs[self.device_id] = device_config
                self.private_config = device_config

                # Save back to file
                with open(self.config_path, 'w', encoding='utf-8') as f:
                    yaml.dump(all_configs, f, allow_unicode=True)

                return True
            finally:
                self.lock_manager.release_lock(self.config_path)

        except Exception as e:
            self.logger.error(f"Error updating config: {e}")
            return False

    async def delete_config(self) -> bool:
        """删除设备配置
        Returns:
            bool: 删除是否成功
        """
        try:
            await self.lock_manager.acquire_lock(self.config_path)
            try:
                # 读取所有配置
                if os.path.exists(self.config_path):
                    with open(self.config_path, 'r', encoding='utf-8') as f:
                        all_configs = yaml.safe_load(f) or {}
                else:
                    return False

                # 删除设备配置
                if self.device_id in all_configs:
                    del all_configs[self.device_id]
                    
                    # 保存更新后的配置
                    with open(self.config_path, 'w', encoding='utf-8') as f:
                        yaml.dump(all_configs, f, allow_unicode=True)
                    
                    self.private_config = {}
                    return True
                
                return False
            finally:
                self.lock_manager.release_lock(self.config_path)

        except Exception as e:
            self.logger.error(f"Error deleting config: {e}")
            return False

    def create_private_instances(self):
        #  判断存在私有配置，并且self.device_id在私有配置中
        if not self.private_config:
            logging.error("Private config not found for device_id: %s", self.device_id)
            return None, None, None, None
        
        """创建私有处理模块实例"""
        config = self.private_config
        selected_modules = config['selected_module']
        return (
            vad.create_instance(
                selected_modules["VAD"],
                config["VAD"][selected_modules["VAD"]]
            ),
            asr.create_instance(
                selected_modules["ASR"],
                config["ASR"][selected_modules["ASR"]],
                self.default_config.get("delete_audio", True)  # Using default_config for global settings
            ),
            llm.create_instance(
                selected_modules["LLM"]
                if not 'type' in config["LLM"][selected_modules["LLM"]]
                else
                config["LLM"][selected_modules["LLM"]]['type'],
                config["LLM"][selected_modules["LLM"]],
            ),
            tts.create_instance(
                selected_modules["TTS"]
                if not 'type' in config["TTS"][selected_modules["TTS"]]
                else
                config["TTS"][selected_modules["TTS"]]["type"],
                config["TTS"][selected_modules["TTS"]],
                self.default_config.get("delete_audio", True)  # Using default_config for global settings
            ),
            embedding.create_instance(
                selected_modules["EMBD"],
                config["EMBD"][selected_modules["EMBD"]] 
            )
        )

    async def update_last_chat_time(self, timestamp=None):
        """更新设备最近一次的聊天时间
        Args:
            timestamp: 指定的时间戳,不传则使用当前时间
        """
        if not self.private_config:
            self.logger.error("Private config not found")
            return False
            
        try:
            await self.lock_manager.acquire_lock(self.config_path)
            try:
                if timestamp is None:
                    timestamp = int(time.time())
                    
                self.private_config['last_chat_time'] = timestamp
                
                # 读取所有配置
                with open(self.config_path, 'r', encoding='utf-8') as f:
                    all_configs = yaml.safe_load(f) or {}
                    
                # 更新当前设备配置    
                all_configs[self.device_id] = self.private_config
                
                # 保存回文件
                with open(self.config_path, 'w', encoding='utf-8') as f:
                    yaml.dump(all_configs, f, allow_unicode=True)
                    
                return True
            finally:
                self.lock_manager.release_lock(self.config_path)
                
        except Exception as e:
            self.logger.error(f"Error updating last chat time: {e}")
            return False

    def get_auth_code(self) -> str:
        """获取设备的认证码
        Returns:
            str: 认证码，如果没有返回空字符串
        """
        return self.private_config.get('auth_code', '')

    async def bind_user(self, username: str) -> bool:
        """绑定用户到设备"""
        try:
            await self.lock_manager.acquire_lock(self.config_path)
            try:
                # 检查用户是否存在
                if not self.user_manager.get_user(username):
                    self.logger.error(f"User {username} not found")
                    return False

                # 读取所有配置
                with open(self.config_path, 'r', encoding='utf-8') as f:
                    all_configs = yaml.safe_load(f) or {}

                if self.device_id not in all_configs:
                    self.logger.error(f"Device {self.device_id} not found")
                    return False

                # 删除认证码
                auth_code = all_configs[self.device_id].get('auth_code')
                self.logger.info(f"Binding user {username} to device {self.device_id}")
                if auth_code:
                    del all_configs[self.device_id]['auth_code']

                if self.auth_code_gen:
                    self.auth_code_gen.remove_code(auth_code)

                # 更新设备所有者
                all_configs[self.device_id]['owner'] = username
                self.private_config = all_configs[self.device_id]

                # 更新用户的设备列表
                user_data = await self.user_manager.get_user(username)
                if 'devices' not in user_data:
                    user_data['devices'] = []
                if self.device_id not in user_data['devices']:
                    user_data['devices'].append(self.device_id)
                    await self.user_manager.update_user(username, user_data)

                # 保存配置
                with open(self.config_path, 'w', encoding='utf-8') as f:
                    yaml.dump(all_configs, f, allow_unicode=True)

                return True
            finally:
                self.lock_manager.release_lock(self.config_path)

        except Exception as e:
            self.logger.error(f"Error binding user: {e}")
            return False

    async def unbind_user(self) -> bool:
        """解绑设备当前用户"""
        try:
            await self.lock_manager.acquire_lock(self.config_path)
            try:
                if not self.private_config.get('owner'):
                    return True

                username = self.private_config['owner']
                
                # 从用户数据中移除设备
                user_data = self.user_manager.get_user(username)
                if user_data and 'devices' in user_data:
                    if self.device_id in user_data['devices']:
                        user_data['devices'].remove(self.device_id)
                        self.user_manager.update_user(username, user_data)

                # 从设备配置中移除所有者
                with open(self.config_path, 'r', encoding='utf-8') as f:
                    all_configs = yaml.safe_load(f) or {}
                
                if self.device_id in all_configs:
                    if 'owner' in all_configs[self.device_id]:
                        del all_configs[self.device_id]['owner']
                        self.private_config = all_configs[self.device_id]
                    
                    with open(self.config_path, 'w', encoding='utf-8') as f:
                        yaml.dump(all_configs, f, allow_unicode=True)

                return True
            finally:
                self.lock_manager.release_lock(self.config_path)

        except Exception as e:
            self.logger.error(f"Error unbinding user: {e}")
            return False

    def get_owner(self) -> Optional[str]:
        """获取设备当前所有者"""
        return self.private_config.get('owner')<|MERGE_RESOLUTION|>--- conflicted
+++ resolved
@@ -5,13 +5,9 @@
 from typing import Dict, Any, Optional
 from copy import deepcopy
 from core.utils.util import get_project_dir
-<<<<<<< HEAD
 from core.utils import asr, vad, llm, tts, embedding
-=======
-from core.utils import asr, vad, llm, tts
 from manager.api.user_manager import UserManager
 from core.utils.lock_manager import FileLockManager
->>>>>>> 921e3c2c
 
 class PrivateConfig:
     def __init__(self, device_id: str, default_config: Dict[str, Any], auth_code_gen=None):
