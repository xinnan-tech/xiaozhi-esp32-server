[tool.poetry]
name = "xiaozhi-esp32-server"
version = "0.1.0"
description = ""
authors = ["kalicyh <34980061+kaliCYH@users.noreply.github.com>"]
readme = "README.md"

[tool.poetry.dependencies]
python = "^3.10.16"
pyyml = "0.0.2"
torch = "2.2.2"
silero-vad = "5.1.2"
websockets = "14.2"
numpy = "1.26.4"
pydub = "0.25.1"
funasr = "1.2.3"
torchaudio = "2.2.2"
openai = "1.61.0"
google-generativeai = "0.8.4"
edge-tts = "7.0.0"
httpx = "0.27.2"
aiohttp = "3.9.3"
aiohttp-cors = "0.7.0"
ormsgpack = "1.7.0"
ruamel-yaml = "0.18.10"
setuptools = "^75.8.0"
loguru = "^0.7.3"
opuslib-next = "^1.1.2"
<<<<<<< HEAD
sentence-transformers = {version = "3.4.1", extras = ["onnx"]}



=======


>>>>>>> afa469c0
[build-system]
requires = ["poetry-core"]
build-backend = "poetry.core.masonry.api"<|MERGE_RESOLUTION|>--- conflicted
+++ resolved
@@ -26,15 +26,8 @@
 setuptools = "^75.8.0"
 loguru = "^0.7.3"
 opuslib-next = "^1.1.2"
-<<<<<<< HEAD
-sentence-transformers = {version = "3.4.1", extras = ["onnx"]}
 
 
-
-=======
-
-
->>>>>>> afa469c0
 [build-system]
 requires = ["poetry-core"]
 build-backend = "poetry.core.masonry.api"