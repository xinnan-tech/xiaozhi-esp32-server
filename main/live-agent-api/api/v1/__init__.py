--- conflicted
+++ resolved
@@ -1,9 +1,5 @@
 from fastapi import APIRouter
-<<<<<<< HEAD
-from api.v1 import user, templates, agents, voices, internal, files, chat, devices
-=======
-from api.v1 import user, templates, agents, voices, internal, files, chat, memories
->>>>>>> 93bdc3cc
+from api.v1 import user, templates, agents, voices, internal, files, chat, memories, devices
 
 api_router = APIRouter()
 
@@ -68,4 +64,4 @@
     devices.router,
     prefix="/devices",
     tags=["Devices"]
-)
+)