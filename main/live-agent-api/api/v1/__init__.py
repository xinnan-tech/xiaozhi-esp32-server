from fastapi import APIRouter
<<<<<<< HEAD
from api.v1 import user, templates, agents, voices, internal, chat
=======
from api.v1 import user, templates, agents, voices, internal, files
>>>>>>> 6eb397e9

api_router = APIRouter()

# User authentication routes
api_router.include_router(
    user.router,
    prefix="/user",
    tags=["Account","Authentication"]
)

# Template routes
api_router.include_router(
    templates.router,
    prefix="/templates",
    tags=["Templates"]
)

# Agent routes
api_router.include_router(
    agents.router,
    prefix="/agents",
    tags=["Agents"]
)

# Voice routes
api_router.include_router(
    voices.router,
    prefix="/voices",
    tags=["Voices"]
)

# Internal routes (for xiaozhi-server)
api_router.include_router(
    internal.router,
    prefix="/internal",
    tags=["Internal"]
)

<<<<<<< HEAD
# Chat routes
api_router.include_router(
    chat.router,
    prefix="/chat",
    tags=["Chat"]
=======
# File upload routes (for App only)
api_router.include_router(
    files.router,
    prefix="/files",
    tags=["Files"]
>>>>>>> 6eb397e9
)
<|MERGE_RESOLUTION|>--- conflicted
+++ resolved
@@ -1,9 +1,5 @@
 from fastapi import APIRouter
-<<<<<<< HEAD
-from api.v1 import user, templates, agents, voices, internal, chat
-=======
-from api.v1 import user, templates, agents, voices, internal, files
->>>>>>> 6eb397e9
+from api.v1 import user, templates, agents, voices, internal, files, chat
 
 api_router = APIRouter()
 
@@ -42,17 +38,16 @@
     tags=["Internal"]
 )
 
-<<<<<<< HEAD
+# File upload routes (for App only)
+api_router.include_router(
+    files.router,
+    prefix="/files",
+    tags=["Files"]
+)
+
 # Chat routes
 api_router.include_router(
     chat.router,
     prefix="/chat",
     tags=["Chat"]
-=======
-# File upload routes (for App only)
-api_router.include_router(
-    files.router,
-    prefix="/files",
-    tags=["Files"]
->>>>>>> 6eb397e9
 )
