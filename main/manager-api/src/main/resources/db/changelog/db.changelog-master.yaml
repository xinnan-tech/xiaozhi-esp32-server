# 规范约定：
# id生成根据时间时分，文件名对应id，常变数据可以根据模块命名自定义
# 每次对数据表进行改动时，只允许新建新对changeSet，不允许对上一个changeSet配置及文件进行修改
databaseChangeLog:
  - changeSet:
      id: 202503141335
      author: John
      changes:
        - sqlFile:
            encoding: utf8
            path: classpath:db/changelog/202503141335.sql
  - changeSet:
      id: 202503141346
      author: czc
      changes:
        - sqlFile:
            encoding: utf8
            path: classpath:db/changelog/202503141346.sql
  - changeSet:
      id: 202504082211
      author: John
      changes:
        - sqlFile:
            encoding: utf8
            path: classpath:db/changelog/202504082211.sql
  - changeSet:
      id: 202504092335
      author: John
      changes:
        - sqlFile:
            encoding: utf8
            path: classpath:db/changelog/202504092335.sql
  - changeSet:
      id: 202504112044
      author: John
      changes:
        - sqlFile:
            encoding: utf8
            path: classpath:db/changelog/202504112044.sql
  - changeSet:
      id: 202504112058
      author: John
      changes:
        - sqlFile:
            encoding: utf8
            path: classpath:db/changelog/202504112058.sql
  - changeSet:
      id: 202504151206
      author: John
      changes:
        - sqlFile:
            encoding: utf8
            path: classpath:db/changelog/202504151206.sql
  - changeSet:
      id: 202504181536
      author: John
      changes:
        - sqlFile:
            encoding: utf8
            path: classpath:db/changelog/202504181536.sql
  - changeSet:
      id: 202504221135
      author: John
      changes:
        - sqlFile:
            encoding: utf8
            path: classpath:db/changelog/202504221135.sql
  - changeSet:
      id: 202504221555
      author: John
      changes:
        - sqlFile:
            encoding: utf8
            path: classpath:db/changelog/202504221555.sql
  - changeSet:
      id: 202504251422
      author: jiangkunyin
      changes:
        - sqlFile:
            encoding: utf8
            path: classpath:db/changelog/202504251422.sql
  - changeSet:
      id: 202504291043
      author: jiangkunyin
      changes:
        - sqlFile:
            encoding: utf8
            path: classpath:db/changelog/202504291043.sql
  - changeSet:
      id: 202504301341
      author: Goody
      changes:
        - sqlFile:
            encoding: utf8
            path: classpath:db/changelog/202504301341.sql
  - changeSet:
      id: 202505022134
      author: Goody
      changes:
        - sqlFile:
            encoding: utf8
            path: classpath:db/changelog/202505022134.sql
  - changeSet:
      id: 202505081146
      author: hrz
      changes:
        - sqlFile:
            encoding: utf8
            path: classpath:db/changelog/202505081146.sql
  - changeSet:
      id: 202505091555
      author: whosmyqueen
      changes:
        - sqlFile:
            encoding: utf8
            path: classpath:db/changelog/202505091555.sql
  - changeSet:
      id: 202505111914
      author: hrz
      changes:
        - sqlFile:
            encoding: utf8
            path: classpath:db/changelog/202505111914.sql
  - changeSet:
      id: 202505122348
      author: ljwwd2
      changes:
        - sqlFile:
            encoding: utf8
            path: classpath:db/changelog/202505122348.sql
  - changeSet:
      id: 202505142037
      author: hrz
      changes:
        - sqlFile:
            encoding: utf8
            path: classpath:db/changelog/202505142037.sql
  - changeSet:
      id: 202505182234
      author: amen
      changes:
        - sqlFile:
            encoding: utf8
            path: classpath:db/changelog/202505182234.sql
  - changeSet:
      id: 202505201744
      author: hrz
      changes:
        - sqlFile:
            encoding: utf8
            path: classpath:db/changelog/202505201744.sql
  - changeSet:
      id: 202505151451
      author: hsoftxl
      changes:
        - sqlFile:
            encoding: utf8
            path: classpath:db/changelog/202505151451.sql
  - changeSet:
      id: 202505271414
      author: hrz
      changes:
        - sqlFile:
            encoding: utf8
            path: classpath:db/changelog/202505271414.sql
  - changeSet:
      id: 202505292203
      author: CAIXYPROMISE
      changes:
        - sqlFile:
            encoding: utf8
            path: classpath:db/changelog/202505292203.sql
  - changeSet:
      id: 202506010920
      author: hrz
      changes:
        - sqlFile:
            encoding: utf8
            path: classpath:db/changelog/202506010920.sql
  - changeSet:
      id: 202506031639
      author: hrz
      changes:
        - sqlFile:
            encoding: utf8
            path: classpath:db/changelog/202506031639.sql
  - changeSet:
      id: 202506032232
      author: hrz
      changes:
        - sqlFile:
            encoding: utf8
            path: classpath:db/changelog/202506032232.sql
  - changeSet:
      id: 202506051538
      author: hrz
      changes:
        - sqlFile:
            encoding: utf8
            path: classpath:db/changelog/202506051538.sql
  - changeSet:
      id: 202506080955
      author: hrz
      changes:
        - sqlFile:
            encoding: utf8
            path: classpath:db/changelog/202506080955.sql
  - changeSet:
      id: 202506091720
      author: shane0411
      changes:
        - sqlFile:
            encoding: utf8
            path: classpath:db/changelog/202506091720.sql
  - changeSet:
      id: 202506161101
      author: hrz
      changes:
        - sqlFile:
            encoding: utf8
            path: classpath:db/changelog/202506161101.sql
  - changeSet:
      id: 202506191643
      author: hrz
      changes:
        - sqlFile:
            encoding: utf8
            path: classpath:db/changelog/202506191643.sql
  - changeSet:
      id: 202506251620
      author: Tink
      changes:
        - sqlFile:
            encoding: utf8
            path: classpath:db/changelog/202506251620.sql
  - changeSet:
      id: 202506261637
      author: hrz
      changes:
        - sqlFile:
            encoding: utf8
            path: classpath:db/changelog/202506261637.sql
  - changeSet:
      id: 202507101203
      author: luruxian
      changes:
        - sqlFile:
            encoding: utf8
            path: classpath:db/changelog/202507101203.sql            
  - changeSet:
      id: 202507071130
      author: cgd
      changes:
          - sqlFile:
              encoding: utf8
              path: classpath:db/changelog/202507071130.sql
  - changeSet:
      id: 202507071530
      author: cgd
      changes:
          - sqlFile:
              encoding: utf8
              path: classpath:db/changelog/202507071530.sql
  - changeSet:
      id: 202507031602
      author: zjy
      changes:
        - sqlFile:
            encoding: utf8
            path: classpath:db/changelog/202507031602.sql
  - changeSet:
      id: 202507041018
      author: zjy
      changes:
        - sqlFile:
            encoding: utf8
            path: classpath:db/changelog/202507041018.sql
  - changeSet:
      id: 202507081646
      author: zjy
      changes:
        - sqlFile:
            encoding: utf8
            path: classpath:db/changelog/202507081646.sql
  - changeSet:
      id: 202508081701
      author: hrz
      changes:
        - sqlFile:
            encoding: utf8
            path: classpath:db/changelog/202508081701.sql
  - changeSet:
      id: 202508111734
      author: RanChen
      changes:
        - sqlFile:
            encoding: utf8
            path: classpath:db/changelog/202508111734.sql
  - changeSet:
      id: 202508131557
      author: RanChen
      changes:
        - sqlFile:
            encoding: utf8
            path: classpath:db/changelog/202508131557.sql
  - changeSet:
<<<<<<< HEAD
      id: 202509051745
      author: RanChen
      changes:
        - sqlFile:
            encoding: utf8
            path: classpath:db/changelog/202509051745.sql
  - changeSet:
      id: 202509091042
=======
      id: 202509081140
      author: cgd
      changes:
        - sqlFile:
            encoding: utf8
            path: classpath:db/changelog/202509081140.sql
  - changeSet:
      id: 202508271113
>>>>>>> ddd63f41
      author: cgd
      changes:
        - sqlFile:
            encoding: utf8
<<<<<<< HEAD
            path: classpath:db/changelog/202509091042.sql
=======
            path: classpath:db/changelog/202508271113.sql
>>>>>>> ddd63f41
<|MERGE_RESOLUTION|>--- conflicted
+++ resolved
@@ -304,7 +304,13 @@
             encoding: utf8
             path: classpath:db/changelog/202508131557.sql
   - changeSet:
-<<<<<<< HEAD
+      id: 202508271113
+      author: cgd
+      changes:
+        - sqlFile:
+            encoding: utf8
+            path: classpath:db/changelog/202508271113.sql
+  - changeSet:
       id: 202509051745
       author: RanChen
       changes:
@@ -312,23 +318,16 @@
             encoding: utf8
             path: classpath:db/changelog/202509051745.sql
   - changeSet:
+      id: 202509081140
+      author: cgd
+      changes:
+        - sqlFile:
+            encoding: utf8
+            path: classpath:db/changelog/202509081140.sql
+  - changeSet:
       id: 202509091042
-=======
-      id: 202509081140
-      author: cgd
-      changes:
-        - sqlFile:
-            encoding: utf8
-            path: classpath:db/changelog/202509081140.sql
-  - changeSet:
-      id: 202508271113
->>>>>>> ddd63f41
-      author: cgd
-      changes:
-        - sqlFile:
-            encoding: utf8
-<<<<<<< HEAD
-            path: classpath:db/changelog/202509091042.sql
-=======
-            path: classpath:db/changelog/202508271113.sql
->>>>>>> ddd63f41
+      author: cgd
+      changes:
+        - sqlFile:
+            encoding: utf8
+            path: classpath:db/changelog/202509091042.sql