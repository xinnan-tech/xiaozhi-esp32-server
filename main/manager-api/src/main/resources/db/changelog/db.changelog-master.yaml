# 规范约定：
# id生成根据时间时分，文件名对应id，常变数据可以根据模块命名自定义
# 每次对数据表进行改动时，只允许新建新对changeSet，不允许对上一个changeSet配置及文件进行修改
databaseChangeLog:
  - changeSet:
      id: 202503141335
      author: John
      changes:
        - sqlFile:
            encoding: utf8
            path: classpath:db/changelog/202503141335.sql
  - changeSet:
      id: 202503141346
      author: czc
      changes:
        - sqlFile:
            encoding: utf8
            path: classpath:db/changelog/202503141346.sql
  - changeSet:
      id: 202504082211
      author: John
      changes:
        - sqlFile:
            encoding: utf8
            path: classpath:db/changelog/202504082211.sql
  - changeSet:
      id: 202504092335
      author: John
      changes:
        - sqlFile:
            encoding: utf8
            path: classpath:db/changelog/202504092335.sql
  - changeSet:
      id: 202504112044
      author: John
      changes:
        - sqlFile:
            encoding: utf8
            path: classpath:db/changelog/202504112044.sql
  - changeSet:
      id: 202504112058
      author: John
      changes:
        - sqlFile:
            encoding: utf8
            path: classpath:db/changelog/202504112058.sql
  - changeSet:
      id: 202504151206
      author: John
      changes:
        - sqlFile:
            encoding: utf8
            path: classpath:db/changelog/202504151206.sql
  - changeSet:
      id: 202504181536
      author: John
      changes:
        - sqlFile:
            encoding: utf8
            path: classpath:db/changelog/202504181536.sql
  - changeSet:
      id: 202504221135
      author: John
      changes:
        - sqlFile:
            encoding: utf8
            path: classpath:db/changelog/202504221135.sql
  - changeSet:
      id: 202504221555
      author: John
      changes:
        - sqlFile:
            encoding: utf8
            path: classpath:db/changelog/202504221555.sql
  - changeSet:
      id: 202504251422
      author: jiangkunyin
      changes:
        - sqlFile:
            encoding: utf8
            path: classpath:db/changelog/202504251422.sql
  - changeSet:
      id: 202504291043
      author: jiangkunyin
      changes:
        - sqlFile:
            encoding: utf8
            path: classpath:db/changelog/202504291043.sql
  - changeSet:
      id: 202504301341
      author: Goody
      changes:
        - sqlFile:
            encoding: utf8
            path: classpath:db/changelog/202504301341.sql
  - changeSet:
      id: 202505022134
      author: Goody
      changes:
        - sqlFile:
            encoding: utf8
            path: classpath:db/changelog/202505022134.sql
  - changeSet:
      id: 202505081146
      author: hrz
      changes:
        - sqlFile:
            encoding: utf8
            path: classpath:db/changelog/202505081146.sql
  - changeSet:
      id: 202505091555
      author: whosmyqueen
      changes:
        - sqlFile:
            encoding: utf8
            path: classpath:db/changelog/202505091555.sql
  - changeSet:
      id: 202505111914
      author: hrz
      changes:
        - sqlFile:
            encoding: utf8
            path: classpath:db/changelog/202505111914.sql
  - changeSet:
      id: 202505122348
      author: ljwwd2
      changes:
        - sqlFile:
            encoding: utf8
            path: classpath:db/changelog/202505122348.sql
  - changeSet:
      id: 202505142037
      author: hrz
      changes:
        - sqlFile:
            encoding: utf8
            path: classpath:db/changelog/202505142037.sql
  - changeSet:
      id: 202505182234
      author: amen
      changes:
        - sqlFile:
            encoding: utf8
            path: classpath:db/changelog/202505182234.sql
  - changeSet:
      id: 202505201744
      author: hrz
      changes:
        - sqlFile:
            encoding: utf8
            path: classpath:db/changelog/202505201744.sql
  - changeSet:
      id: 202505151451
      author: hsoftxl
      changes:
        - sqlFile:
            encoding: utf8
            path: classpath:db/changelog/202505151451.sql
  - changeSet:
      id: 202505271414
      author: hrz
      changes:
        - sqlFile:
            encoding: utf8
            path: classpath:db/changelog/202505271414.sql
  - changeSet:
      id: 202505292203
      author: CAIXYPROMISE
      changes:
        - sqlFile:
            encoding: utf8
            path: classpath:db/changelog/202505292203.sql
  - changeSet:
      id: 202506010920
      author: hrz
      changes:
        - sqlFile:
            encoding: utf8
            path: classpath:db/changelog/202506010920.sql
  - changeSet:
      id: 202506031639
      author: hrz
      changes:
        - sqlFile:
            encoding: utf8
            path: classpath:db/changelog/202506031639.sql
  - changeSet:
      id: 202506032232
      author: hrz
      changes:
        - sqlFile:
            encoding: utf8
            path: classpath:db/changelog/202506032232.sql
  - changeSet:
      id: 202506051538
      author: hrz
      changes:
        - sqlFile:
            encoding: utf8
            path: classpath:db/changelog/202506051538.sql
  - changeSet:
      id: 202506080955
      author: hrz
      changes:
        - sqlFile:
            encoding: utf8
            path: classpath:db/changelog/202506080955.sql
  - changeSet:
      id: 202506091720
      author: shane0411
      changes:
        - sqlFile:
            encoding: utf8
            path: classpath:db/changelog/202506091720.sql
  - changeSet:
      id: 202506161101
      author: hrz
      changes:
        - sqlFile:
            encoding: utf8
            path: classpath:db/changelog/202506161101.sql
  - changeSet:
      id: 202506191643
      author: hrz
      changes:
        - sqlFile:
            encoding: utf8
            path: classpath:db/changelog/202506191643.sql
  - changeSet:
<<<<<<< HEAD
      id: 202506181501
      author: chan
      changes:
        - sqlFile:
            encoding: utf8
            path: classpath:db/changelog/202506181501.sql
=======
      id: 202506251620
      author: Tink
      changes:
        - sqlFile:
            encoding: utf8
            path: classpath:db/changelog/202506251620.sql
  - changeSet:
      id: 202506261637
      author: hrz
      changes:
        - sqlFile:
            encoding: utf8
            path: classpath:db/changelog/202506261637.sql
>>>>>>> 04b13281
<|MERGE_RESOLUTION|>--- conflicted
+++ resolved
@@ -227,14 +227,13 @@
             encoding: utf8
             path: classpath:db/changelog/202506191643.sql
   - changeSet:
-<<<<<<< HEAD
       id: 202506181501
       author: chan
       changes:
         - sqlFile:
             encoding: utf8
             path: classpath:db/changelog/202506181501.sql
-=======
+  - changeSet:
       id: 202506251620
       author: Tink
       changes:
@@ -247,5 +246,4 @@
       changes:
         - sqlFile:
             encoding: utf8
-            path: classpath:db/changelog/202506261637.sql
->>>>>>> 04b13281
+            path: classpath:db/changelog/202506261637.sql