# 规范约定：
# id生成根据时间时分，文件名对应id，常变数据可以根据模块命名自定义
# 每次对数据表进行改动时，只允许新建新对changeSet，不允许对上一个changeSet配置及文件进行修改
databaseChangeLog:
  - changeSet:
      id: 202503141335
      author: John
      changes:
        - sqlFile:
            encoding: utf8
            path: classpath:db/changelog/202503141335.sql
  - changeSet:
      id: 202503141346
      author: czc
      changes:
        - sqlFile:
            encoding: utf8
            path: classpath:db/changelog/202503141346.sql
  - changeSet:
      id: 2025_tts_voive
      author: John
      changes:
        - sqlFile:
            encoding: utf8
            path: classpath:db/changelog/2025_tts_voive.sql
  - changeSet:
      id: 202504082211
      author: John
      changes:
        - sqlFile:
            encoding: utf8
            path: classpath:db/changelog/202504082211.sql
  - changeSet:
      id: 202504092335
      author: John
      changes:
        - sqlFile:
            encoding: utf8
            path: classpath:db/changelog/202504092335.sql
  - changeSet:
      id: 202504112044
      author: John
      changes:
        - sqlFile:
            encoding: utf8
            path: classpath:db/changelog/202504112044.sql
  - changeSet:
      id: 202504112058
      author: John
      changes:
        - sqlFile:
            encoding: utf8
            path: classpath:db/changelog/202504112058.sql
  - changeSet:
<<<<<<< HEAD
      id: 202504131543
=======
      id: 202504131542
>>>>>>> de8c762d
      author: John
      changes:
        - sqlFile:
            encoding: utf8
<<<<<<< HEAD
            path: classpath:db/changelog/202504131543.sql
=======
            path: classpath:db/changelog/202504131542.sql
>>>>>>> de8c762d
<|MERGE_RESOLUTION|>--- conflicted
+++ resolved
@@ -52,17 +52,9 @@
             encoding: utf8
             path: classpath:db/changelog/202504112058.sql
   - changeSet:
-<<<<<<< HEAD
       id: 202504131543
-=======
-      id: 202504131542
->>>>>>> de8c762d
       author: John
       changes:
         - sqlFile:
             encoding: utf8
-<<<<<<< HEAD
-            path: classpath:db/changelog/202504131543.sql
-=======
-            path: classpath:db/changelog/202504131542.sql
->>>>>>> de8c762d
+            path: classpath:db/changelog/202504131543.sql