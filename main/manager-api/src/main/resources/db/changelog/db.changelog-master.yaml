# 规范约定：
# id生成根据时间时分，文件名对应id，常变数据可以根据模块命名自定义
# 每次对数据表进行改动时，只允许新建新对changeSet，不允许对上一个changeSet配置及文件进行修改
databaseChangeLog:
  - changeSet:
      id: 202503141335
      author: John
      changes:
        - sqlFile:
            encoding: utf8
            path: classpath:db/changelog/202503141335.sql
  - changeSet:
      id: 202503141346
      author: czc
      changes:
        - sqlFile:
            encoding: utf8
            path: classpath:db/changelog/202503141346.sql
  - changeSet:
      id: 202504082211
      author: John
      changes:
        - sqlFile:
            encoding: utf8
            path: classpath:db/changelog/202504082211.sql
  - changeSet:
      id: 202504092335
      author: John
      changes:
        - sqlFile:
            encoding: utf8
            path: classpath:db/changelog/202504092335.sql
  - changeSet:
      id: 202504112044
      author: John
      changes:
        - sqlFile:
            encoding: utf8
            path: classpath:db/changelog/202504112044.sql
  - changeSet:
      id: 202504112058
      author: John
      changes:
        - sqlFile:
            encoding: utf8
            path: classpath:db/changelog/202504112058.sql
  - changeSet:
      id: 202504151206
      author: John
      changes:
        - sqlFile:
            encoding: utf8
            path: classpath:db/changelog/202504151206.sql
  - changeSet:
      id: 202504181536
      author: John
      changes:
        - sqlFile:
            encoding: utf8
            path: classpath:db/changelog/202504181536.sql
  - changeSet:
      id: 202504221135
      author: John
      changes:
        - sqlFile:
            encoding: utf8
            path: classpath:db/changelog/202504221135.sql
  - changeSet:
      id: 202504221555
      author: John
      changes:
        - sqlFile:
            encoding: utf8
            path: classpath:db/changelog/202504221555.sql
  - changeSet:
      id: 202504251422
      author: jiangkunyin
      changes:
        - sqlFile:
            encoding: utf8
            path: classpath:db/changelog/202504251422.sql
  - changeSet:
      id: 202504291043
      author: jiangkunyin
      changes:
        - sqlFile:
            encoding: utf8
            path: classpath:db/changelog/202504291043.sql
  - changeSet:
      id: 202504301341
      author: Goody
      changes:
        - sqlFile:
            encoding: utf8
            path: classpath:db/changelog/202504301341.sql
  - changeSet:
      id: 202505022134
      author: Goody
      changes:
        - sqlFile:
            encoding: utf8
            path: classpath:db/changelog/202505022134.sql
  - changeSet:
      id: 202505081146
      author: hrz
      changes:
        - sqlFile:
            encoding: utf8
            path: classpath:db/changelog/202505081146.sql
  - changeSet:
      id: 202505091555
      author: whosmyqueen
      changes:
        - sqlFile:
            encoding: utf8
            path: classpath:db/changelog/202505091555.sql
  - changeSet:
      id: 202505111914
      author: hrz
      changes:
        - sqlFile:
            encoding: utf8
            path: classpath:db/changelog/202505111914.sql
  - changeSet:
      id: 202505122348
      author: ljwwd2
      changes:
        - sqlFile:
            encoding: utf8
            path: classpath:db/changelog/202505122348.sql
  - changeSet:
      id: 202505142037
      author: hrz
      changes:
        - sqlFile:
            encoding: utf8
            path: classpath:db/changelog/202505142037.sql
  - changeSet:
      id: 202505182234
      author: amen
      changes:
        - sqlFile:
            encoding: utf8
            path: classpath:db/changelog/202505182234.sql
  - changeSet:
      id: 202505201744
      author: hrz
      changes:
        - sqlFile:
            encoding: utf8
            path: classpath:db/changelog/202505201744.sql
  - changeSet:
      id: 202505151451
      author: hsoftxl
      changes:
        - sqlFile:
            encoding: utf8
            path: classpath:db/changelog/202505151451.sql
  - changeSet:
      id: 202505271414
      author: hrz
      changes:
        - sqlFile:
            encoding: utf8
            path: classpath:db/changelog/202505271414.sql
  - changeSet:
      id: 202505292203
      author: CAIXYPROMISE
      changes:
        - sqlFile:
            encoding: utf8
            path: classpath:db/changelog/202505292203.sql
  - changeSet:
      id: 202506010920
      author: hrz
      changes:
        - sqlFile:
            encoding: utf8
            path: classpath:db/changelog/202506010920.sql
  - changeSet:
      id: 202506031639
      author: hrz
      changes:
        - sqlFile:
            encoding: utf8
            path: classpath:db/changelog/202506031639.sql
  - changeSet:
      id: 202506032232
      author: hrz
      changes:
        - sqlFile:
            encoding: utf8
            path: classpath:db/changelog/202506032232.sql
  - changeSet:
      id: 202506051538
      author: hrz
      changes:
        - sqlFile:
            encoding: utf8
            path: classpath:db/changelog/202506051538.sql
  - changeSet:
      id: 202506080955
      author: hrz
      changes:
        - sqlFile:
            encoding: utf8
            path: classpath:db/changelog/202506080955.sql
  - changeSet:
      id: 202506091720
      author: shane0411
      changes:
        - sqlFile:
            encoding: utf8
            path: classpath:db/changelog/202506091720.sql
  - changeSet:
      id: 202506161101
      author: hrz
      changes:
        - sqlFile:
            encoding: utf8
            path: classpath:db/changelog/202506161101.sql
  - changeSet:
      id: 202506191643
      author: hrz
      changes:
        - sqlFile:
            encoding: utf8
            path: classpath:db/changelog/202506191643.sql
  - changeSet:
      id: 202506251620
      author: Tink
      changes:
        - sqlFile:
            encoding: utf8
            path: classpath:db/changelog/202506251620.sql
  - changeSet:
      id: 202506261637
      author: hrz
      changes:
        - sqlFile:
            encoding: utf8
            path: classpath:db/changelog/202506261637.sql
<<<<<<< HEAD
      id: 202506152342
      author: marlonz
      changes:
        - sqlFile:
            encoding: utf8
            path: classpath:db/changelog/202507051233.sql
=======
  - changeSet:
      id: 202507101203
      author: luruxian
      changes:
        - sqlFile:
            encoding: utf8
            path: classpath:db/changelog/202507101203.sql            
  - changeSet:
      id: 202507071130
      author: cgd
      changes:
          - sqlFile:
              encoding: utf8
              path: classpath:db/changelog/202507071130.sql
  - changeSet:
      id: 202507071530
      author: cgd
      changes:
          - sqlFile:
              encoding: utf8
              path: classpath:db/changelog/202507071530.sql
  - changeSet:
      id: 202507031602
      author: zjy
      changes:
        - sqlFile:
            encoding: utf8
            path: classpath:db/changelog/202507031602.sql
  - changeSet:
      id: 202507041018
      author: zjy
      changes:
        - sqlFile:
            encoding: utf8
            path: classpath:db/changelog/202507041018.sql
  - changeSet:
      id: 202507081646
      author: zjy
      changes:
        - sqlFile:
            encoding: utf8
            path: classpath:db/changelog/202507081646.sql
  - changeSet:
      id: 202508081701
      author: hrz
      changes:
        - sqlFile:
            encoding: utf8
            path: classpath:db/changelog/202508081701.sql
  - changeSet:
      id: 202508111734
      author: RanChen
      changes:
        - sqlFile:
            encoding: utf8
            path: classpath:db/changelog/202508111734.sql
  - changeSet:
      id: 202508131557
      author: RanChen
      changes:
        - sqlFile:
            encoding: utf8
            path: classpath:db/changelog/202508131557.sql

  - changeSet:
      id: 202509080921
      author: fan
      changes:
        - sqlFile:
            encoding: utf8
            path: classpath:db/changelog/202509080921.sql

  - changeSet:
      id: 202509080927
      author: fan
      changes:
        - sqlFile:
            encoding: utf8
            path: classpath:db/changelog/202509080927.sql
>>>>>>> eee907b1
<|MERGE_RESOLUTION|>--- conflicted
+++ resolved
@@ -240,14 +240,6 @@
         - sqlFile:
             encoding: utf8
             path: classpath:db/changelog/202506261637.sql
-<<<<<<< HEAD
-      id: 202506152342
-      author: marlonz
-      changes:
-        - sqlFile:
-            encoding: utf8
-            path: classpath:db/changelog/202507051233.sql
-=======
   - changeSet:
       id: 202507101203
       author: luruxian
@@ -326,5 +318,4 @@
       changes:
         - sqlFile:
             encoding: utf8
-            path: classpath:db/changelog/202509080927.sql
->>>>>>> eee907b1
+            path: classpath:db/changelog/202509080927.sql