# 规范约定：
# id生成根据时间时分，文件名对应id，常变数据可以根据模块命名自定义
# 每次对数据表进行改动时，只允许新建新对changeSet，不允许对上一个changeSet配置及文件进行修改
databaseChangeLog:
  - changeSet:
      id: 202503141335
      author: John
      changes:
        - sqlFile:
            encoding: utf8
            path: classpath:db/changelog/202503141335.sql
  - changeSet:
      id: 202503141346
      author: czc
      changes:
        - sqlFile:
            encoding: utf8
            path: classpath:db/changelog/202503141346.sql
  - changeSet:
      id: 202504082211
      author: John
      changes:
        - sqlFile:
            encoding: utf8
            path: classpath:db/changelog/202504082211.sql
  - changeSet:
      id: 202504092335
      author: John
      changes:
        - sqlFile:
            encoding: utf8
            path: classpath:db/changelog/202504092335.sql
  - changeSet:
      id: 202504112044
      author: John
      changes:
        - sqlFile:
            encoding: utf8
            path: classpath:db/changelog/202504112044.sql
  - changeSet:
      id: 202504112058
      author: John
      changes:
        - sqlFile:
            encoding: utf8
            path: classpath:db/changelog/202504112058.sql
  - changeSet:
      id: 202504151206
      author: John
      changes:
        - sqlFile:
            encoding: utf8
            path: classpath:db/changelog/202504151206.sql
  - changeSet:
      id: 202504181536
      author: John
      changes:
        - sqlFile:
            encoding: utf8
            path: classpath:db/changelog/202504181536.sql
  - changeSet:
      id: 202504221135
      author: John
      changes:
        - sqlFile:
            encoding: utf8
            path: classpath:db/changelog/202504221135.sql
  - changeSet:
      id: 202504221555
      author: John
      changes:
        - sqlFile:
            encoding: utf8
            path: classpath:db/changelog/202504221555.sql
  - changeSet:
      id: 202504251422
      author: jiangkunyin
      changes:
        - sqlFile:
            encoding: utf8
            path: classpath:db/changelog/202504251422.sql
  - changeSet:
      id: 202504291043
      author: jiangkunyin
      changes:
        - sqlFile:
            encoding: utf8
            path: classpath:db/changelog/202504291043.sql
  - changeSet:
      id: 202504301341
      author: Goody
      changes:
        - sqlFile:
            encoding: utf8
            path: classpath:db/changelog/202504301341.sql
  - changeSet:
      id: 202505022134
      author: Goody
      changes:
        - sqlFile:
            encoding: utf8
            path: classpath:db/changelog/202505022134.sql
  - changeSet:
      id: 202505081146
      author: hrz
      changes:
        - sqlFile:
            encoding: utf8
            path: classpath:db/changelog/202505081146.sql
  - changeSet:
      id: 202505091555
      author: whosmyqueen
      changes:
        - sqlFile:
            encoding: utf8
            path: classpath:db/changelog/202505091555.sql
  - changeSet:
      id: 202505111914
      author: hrz
      changes:
        - sqlFile:
            encoding: utf8
            path: classpath:db/changelog/202505111914.sql
  - changeSet:
      id: 202505122348
      author: ljwwd2
      changes:
        - sqlFile:
            encoding: utf8
            path: classpath:db/changelog/202505122348.sql
  - changeSet:
      id: 202505142037
      author: hrz
      changes:
        - sqlFile:
            encoding: utf8
            path: classpath:db/changelog/202505142037.sql
  - changeSet:
      id: 202505182234
      author: amen
      changes:
        - sqlFile:
            encoding: utf8
            path: classpath:db/changelog/202505182234.sql
  - changeSet:
      id: 202505201744
      author: hrz
      changes:
        - sqlFile:
            encoding: utf8
            path: classpath:db/changelog/202505201744.sql
  - changeSet:
      id: 202505151451
      author: hsoftxl
      changes:
        - sqlFile:
            encoding: utf8
            path: classpath:db/changelog/202505151451.sql
  - changeSet:
      id: 202505271414
      author: hrz
      changes:
        - sqlFile:
            encoding: utf8
            path: classpath:db/changelog/202505271414.sql
  - changeSet:
      id: 202505292203
      author: CAIXYPROMISE
      changes:
        - sqlFile:
            encoding: utf8
            path: classpath:db/changelog/202505292203.sql
  - changeSet:
      id: 202506010920
      author: hrz
      changes:
        - sqlFile:
            encoding: utf8
            path: classpath:db/changelog/202506010920.sql
  - changeSet:
      id: 202506031639
      author: hrz
      changes:
        - sqlFile:
            encoding: utf8
            path: classpath:db/changelog/202506031639.sql
  - changeSet:
      id: 202506032232
      author: hrz
      changes:
        - sqlFile:
            encoding: utf8
            path: classpath:db/changelog/202506032232.sql
  - changeSet:
      id: 202506051538
      author: hrz
      changes:
        - sqlFile:
            encoding: utf8
            path: classpath:db/changelog/202506051538.sql
  - changeSet:
      id: 202506080955
      author: hrz
      changes:
        - sqlFile:
            encoding: utf8
            path: classpath:db/changelog/202506080955.sql
  - changeSet:
      id: 202506091720
      author: shane0411
      changes:
        - sqlFile:
            encoding: utf8
            path: classpath:db/changelog/202506091720.sql
  - changeSet:
      id: 202506161101
      author: hrz
      changes:
        - sqlFile:
            encoding: utf8
            path: classpath:db/changelog/202506161101.sql
  - changeSet:
      id: 202506191643
      author: hrz
      changes:
        - sqlFile:
            encoding: utf8
            path: classpath:db/changelog/202506191643.sql
  - changeSet:
      id: 202506251620
      author: Tink
      changes:
        - sqlFile:
            encoding: utf8
            path: classpath:db/changelog/202506251620.sql
  - changeSet:
      id: 202506261637
      author: hrz
      changes:
        - sqlFile:
            encoding: utf8
            path: classpath:db/changelog/202506261637.sql
  - changeSet:
<<<<<<< HEAD
      id: 202507031111
      author: chan
      changes:
        - sqlFile:
            encoding: utf8
            path: classpath:db/changelog/202507031111.sql
=======
      id: 202507031602
      author: zjy
      changes:
        - sqlFile:
            encoding: utf8
            path: classpath:db/changelog/202507031602.sql
  - changeSet:
      id: 202507041018
      author: zjy
      changes:
        - sqlFile:
            encoding: utf8
            path: classpath:db/changelog/202507041018.sql
  - changeSet:
      id: 202507081646
      author: zjy
      changes:
        - sqlFile:
            encoding: utf8
            path: classpath:db/changelog/202507081646.sql
>>>>>>> 7f979e2f
<|MERGE_RESOLUTION|>--- conflicted
+++ resolved
@@ -241,14 +241,13 @@
             encoding: utf8
             path: classpath:db/changelog/202506261637.sql
   - changeSet:
-<<<<<<< HEAD
       id: 202507031111
       author: chan
       changes:
         - sqlFile:
             encoding: utf8
             path: classpath:db/changelog/202507031111.sql
-=======
+  - changeSet:
       id: 202507031602
       author: zjy
       changes:
@@ -269,4 +268,3 @@
         - sqlFile:
             encoding: utf8
             path: classpath:db/changelog/202507081646.sql
->>>>>>> 7f979e2f
