--- conflicted
+++ resolved
@@ -424,9 +424,13 @@
             encoding: utf8
             path: classpath:db/changelog/202511131023.sql
   - changeSet:
-<<<<<<< HEAD
       id: 202511221450
-=======
+      author: RanChen
+      changes:
+        - sqlFile:
+            encoding: utf8
+            path: classpath:db/changelog/202511221450.sql
+  - changeSet:         
       id: 202512031517
       author: rainv123
       changes:
@@ -464,13 +468,8 @@
             path: classpath:db/changelog/202512192245.sql
   - changeSet:
       id: 202512221117
->>>>>>> 8f96cf13
-      author: RanChen
-      changes:
-        - sqlFile:
-            encoding: utf8
-<<<<<<< HEAD
-            path: classpath:db/changelog/202511221450.sql
-=======
-            path: classpath:db/changelog/202512221117.sql
->>>>>>> 8f96cf13
+      author: RanChen
+      changes:
+        - sqlFile:
+            encoding: utf8
+            path: classpath:db/changelog/202512221117.sql