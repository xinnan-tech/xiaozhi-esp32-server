--- conflicted
+++ resolved
@@ -299,8 +299,6 @@
   text-align: center;
   /* 居中显示 */
 }
-<<<<<<< HEAD
-=======
 
 /* 骨架屏动画 */
 @keyframes shimmer {
@@ -363,6 +361,4 @@
   );
   animation: shimmer 1.5s infinite;
 }
-
->>>>>>> 94605345
 </style>