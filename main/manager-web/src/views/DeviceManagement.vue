--- conflicted
+++ resolved
@@ -15,19 +15,6 @@
       <div class="content-panel">
         <div class="content-area">
           <el-card class="device-card" shadow="never">
-<<<<<<< HEAD
-            <el-table ref="deviceTable" :data="paginatedDeviceList" @selection-change="handleSelectionChange"
-              class="transparent-table" :header-cell-class-name="headerCellClassName" v-loading="loading"
-              element-loading-text="拼命加载中" element-loading-spinner="el-icon-loading"
-              element-loading-background="rgba(255, 255, 255, 0.7)">
-              <el-table-column type="selection" align="center" width="120"></el-table-column>
-              <el-table-column label="设备型号" prop="model" align="center">
-                <template slot-scope="scope">
-                  {{ getFirmwareTypeName(scope.row.model) }}
-                </template>
-              </el-table-column>
-              <el-table-column label="固件版本" prop="firmwareVersion" align="center"></el-table-column>
-=======
             <el-table
               ref="deviceTable"
               :data="paginatedDeviceList"
@@ -42,9 +29,12 @@
                   <el-checkbox v-model="scope.row.selected"></el-checkbox>
                 </template>
               </el-table-column>
-              <el-table-column label="设备型号" prop="model" align="center"></el-table-column>
+              <el-table-column label="设备型号" prop="model" align="center">
+                <template slot-scope="scope">
+                  {{ getFirmwareTypeName(scope.row.model) }}
+                </template>
+              </el-table-column>
               <el-table-column label="固件版本" prop="firmwareVersion" align="center" ></el-table-column>
->>>>>>> 13c0a966
               <el-table-column label="Mac地址" prop="macAddress" align="center"></el-table-column>
               <el-table-column label="绑定时间" prop="bindTime" align="center"></el-table-column>
               <el-table-column label="最近对话" prop="lastConversation" align="center"></el-table-column>
