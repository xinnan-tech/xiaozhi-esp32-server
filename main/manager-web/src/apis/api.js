--- conflicted
+++ resolved
@@ -2,12 +2,9 @@
 import agent from './module/agent.js'
 import device from './module/device.js'
 import user from './module/user.js'
-<<<<<<< HEAD
 import ota from './module/ota.js'
+import admin from './module/admin.js'
 
-=======
-import admin from './module/admin.js'
->>>>>>> d0fdeb33
 /**
  * 接口地址
  * 当前8002端口接口还没开发完成，暂时用 apifoxmock 接口代替
@@ -33,5 +30,6 @@
     user,
     agent,
     device,
-    ota
+    ota,
+    admin
 }