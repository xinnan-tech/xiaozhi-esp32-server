--- conflicted
+++ resolved
@@ -11,18 +11,13 @@
 from core.utils import p3
 from core.handle.sendAudioHandle import send_stt_message
 from plugins_func.register import register_function, ToolType, ActionResponse, Action
-<<<<<<< HEAD
-
-=======
 from core.utils.dialogue import Message
->>>>>>> 98bfe863
 
 TAG = __name__
 
 MUSIC_CACHE = {}
 
 play_music_function_desc = {
-<<<<<<< HEAD
                 "type": "function",
                 "function": {
                     "name": "play_music",
@@ -45,18 +40,6 @@
                         },
                         "required": ["song_name"]
                     }
-=======
-    "type": "function",
-    "function": {
-        "name": "play_music",
-        "description": "唱歌、听歌、播放音乐的方法。",
-        "parameters": {
-            "type": "object",
-            "properties": {
-                "song_name": {
-                    "type": "string",
-                    "description": "歌曲名称，如果用户没有指定具体歌名则为'random', 明确指定的时返回音乐的名字 示例: ```用户:播放两只老虎\n参数：两只老虎``` ```用户:播放音乐 \n参数：random ```",
->>>>>>> 98bfe863
                 }
             },
             "required": ["song_name"],
@@ -65,7 +48,6 @@
 }
 
 
-<<<<<<< HEAD
 @register_function('play_music', play_music_function_desc, ToolType.SYSTEM_CTL)
 def play_music(conn, song_name: str, artist: str = None, use_api: bool = False):
     try:
@@ -76,14 +58,7 @@
                 music_intent += f" - {artist}"
         else:
             music_intent = f"播放音乐 {song_name}" if song_name != "random" else "随机播放音乐"
-=======
-@register_function("play_music", play_music_function_desc, ToolType.SYSTEM_CTL)
-def play_music(conn, song_name: str):
-    try:
-        music_intent = (
-            f"播放音乐 {song_name}" if song_name != "random" else "随机播放音乐"
-        )
->>>>>>> 98bfe863
+
 
         # 检查事件循环状态
         if not conn.loop.is_running():
@@ -94,12 +69,8 @@
 
         # 提交异步任务
         future = asyncio.run_coroutine_threadsafe(
-<<<<<<< HEAD
             handle_music_command(conn, music_intent, song_name, artist, use_api),
             conn.loop
-=======
-            handle_music_command(conn, music_intent), conn.loop
->>>>>>> 98bfe863
         )
 
         # 非阻塞回调处理
@@ -173,20 +144,11 @@
             MUSIC_CACHE["music_dir"] = os.path.abspath(
                 MUSIC_CACHE["music_config"].get("music_dir", "./music")  # 默认路径修改
             )
-<<<<<<< HEAD
             MUSIC_CACHE["music_ext"] = MUSIC_CACHE["music_config"].get("music_ext", (".mp3", ".wav", ".p3"))
             MUSIC_CACHE["refresh_time"] = MUSIC_CACHE["music_config"].get("refresh_time", 60)
             # 在线API配置
             MUSIC_CACHE["api_base_url"] = MUSIC_CACHE["music_config"].get("api_base_url", "http://www.jsrc.top:5566")
             MUSIC_CACHE["temp_dir"] = os.path.abspath(MUSIC_CACHE["music_config"].get("temp_dir", "./temp"))
-=======
-            MUSIC_CACHE["music_ext"] = MUSIC_CACHE["music_config"].get(
-                "music_ext", (".mp3", ".wav", ".p3")
-            )
-            MUSIC_CACHE["refresh_time"] = MUSIC_CACHE["music_config"].get(
-                "refresh_time", 60
-            )
->>>>>>> 98bfe863
         else:
             MUSIC_CACHE["music_dir"] = os.path.abspath("./music")
             MUSIC_CACHE["music_ext"] = (".mp3", ".wav", ".p3")
@@ -270,15 +232,8 @@
     """播放本地音乐文件"""
     try:
         if not os.path.exists(MUSIC_CACHE["music_dir"]):
-<<<<<<< HEAD
             logger.bind(tag=TAG).error(f"音乐目录不存在: " + MUSIC_CACHE["music_dir"])
             return False
-=======
-            conn.logger.bind(tag=TAG).error(
-                f"音乐目录不存在: " + MUSIC_CACHE["music_dir"]
-            )
-            return
->>>>>>> 98bfe863
 
         # 确保路径正确性
         if specific_file:
@@ -286,27 +241,17 @@
             music_path = os.path.join(MUSIC_CACHE["music_dir"], specific_file)
         else:
             if not MUSIC_CACHE["music_files"]:
-<<<<<<< HEAD
                 logger.bind(tag=TAG).error("未找到MP3音乐文件")
                 return False
-=======
-                conn.logger.bind(tag=TAG).error("未找到MP3音乐文件")
-                return
->>>>>>> 98bfe863
             selected_music = random.choice(MUSIC_CACHE["music_files"])
             music_path = os.path.join(MUSIC_CACHE["music_dir"], selected_music)
 
         if not os.path.exists(music_path):
-<<<<<<< HEAD
             logger.bind(tag=TAG).error(f"选定的音乐文件不存在: {music_path}")
             return False
             
         text = f"正在播放{selected_music}"
-=======
-            conn.logger.bind(tag=TAG).error(f"选定的音乐文件不存在: {music_path}")
-            return
-        text = _get_random_play_prompt(selected_music)
->>>>>>> 98bfe863
+
         await send_stt_message(conn, text)
         conn.dialogue.put(Message(role="assistant", content=text))
         conn.tts_first_text_index = 0
@@ -324,7 +269,6 @@
         if music_path.endswith(".p3"):
             opus_packets, _ = p3.decode_opus_from_file(music_path)
         else:
-<<<<<<< HEAD
             opus_packets, duration = conn.tts.audio_to_opus_data(music_path)
         conn.audio_play_queue.put((opus_packets, selected_music, 0))
         return True
@@ -453,11 +397,3 @@
     except Exception as e:
         logger.bind(tag=TAG).error(f"下载文件时发生错误: {str(e)}")
         return False
-=======
-            opus_packets, _ = conn.tts.audio_to_opus_data(music_path)
-        conn.audio_play_queue.put((opus_packets, None, conn.tts_last_text_index))
-
-    except Exception as e:
-        conn.logger.bind(tag=TAG).error(f"播放音乐失败: {str(e)}")
-        conn.logger.bind(tag=TAG).error(f"详细错误: {traceback.format_exc()}")
->>>>>>> 98bfe863
