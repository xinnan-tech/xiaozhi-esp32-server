version: '3'
services:
  xiaozhi-esp32-server:
    image: ghcr.nju.edu.cn/xinnan-tech/xiaozhi-esp32-server:latest
    container_name: xiaozhi-esp32-server
    restart: always
    security_opt:
      - seccomp:unconfined
    ports:
      # ws服务端
      - "8000:8000"
      # 管理后台
      - "8002:8002"
    volumes:
      # 配置文件目录
<<<<<<< HEAD
      - ./data:/app/data
      # 配置到容器目录的映射
=======
>>>>>>> c370173f
      - ./data:/opt/xiaozhi-esp32-server/data
      # 模型文件挂接，很重要
      - ./models/SenseVoiceSmall/model.pt:/opt/xiaozhi-esp32-server/models/SenseVoiceSmall/model.pt<|MERGE_RESOLUTION|>--- conflicted
+++ resolved
@@ -13,11 +13,6 @@
       - "8002:8002"
     volumes:
       # 配置文件目录
-<<<<<<< HEAD
-      - ./data:/app/data
-      # 配置到容器目录的映射
-=======
->>>>>>> c370173f
       - ./data:/opt/xiaozhi-esp32-server/data
       # 模型文件挂接，很重要
       - ./models/SenseVoiceSmall/model.pt:/opt/xiaozhi-esp32-server/models/SenseVoiceSmall/model.pt