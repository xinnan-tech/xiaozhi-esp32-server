--- conflicted
+++ resolved
@@ -243,126 +243,6 @@
     return None
 
 
-<<<<<<< HEAD
-def initialize_modules(
-    logger,
-    config: Dict[str, Any],
-    init_vad=False,
-    init_asr=False,
-    init_llm=False,
-    init_tts=False,
-    init_memory=False,
-    init_intent=False,
-) -> Dict[str, Any]:
-    """
-    初始化所有模块组件
-
-    Args:
-        config: 配置字典
-
-    Returns:
-        Dict[str, Any]: 包含所有初始化后的模块的字典
-    """
-    modules = {}
-
-    # 初始化TTS模块
-    if init_tts:
-        select_tts_module = config["selected_module"]["TTS"]
-        modules["tts"] = initialize_tts(config)
-        logger.bind(tag=TAG).info(f"初始化组件: tts成功 {select_tts_module}")
-
-    # 初始化LLM模块
-    if init_llm:
-        select_llm_module = config["selected_module"]["LLM"]
-        llm_type = (
-            select_llm_module
-            if "type" not in config["LLM"][select_llm_module]
-            else config["LLM"][select_llm_module]["type"]
-        )
-        modules["llm"] = llm.create_instance(
-            llm_type,
-            config["LLM"][select_llm_module],
-        )
-        logger.bind(tag=TAG).info(f"初始化组件: llm成功 {select_llm_module}")
-
-    # 初始化Intent模块
-    if init_intent:
-        select_intent_module = config["selected_module"]["Intent"]
-        intent_type = (
-            select_intent_module
-            if "type" not in config["Intent"][select_intent_module]
-            else config["Intent"][select_intent_module]["type"]
-        )
-        modules["intent"] = intent.create_instance(
-            intent_type,
-            config["Intent"][select_intent_module],
-        )
-        logger.bind(tag=TAG).info(f"初始化组件: intent成功 {select_intent_module}")
-
-    # 初始化Memory模块
-    if init_memory:
-        select_memory_module = config["selected_module"]["Memory"]
-        memory_type = (
-            select_memory_module
-            if "type" not in config["Memory"][select_memory_module]
-            else config["Memory"][select_memory_module]["type"]
-        )
-        modules["memory"] = memory.create_instance(
-            memory_type,
-            config["Memory"][select_memory_module],
-            config.get("summaryMemory", None),
-        )
-        logger.bind(tag=TAG).info(f"初始化组件: memory成功 {select_memory_module}")
-
-    # 初始化VAD模块
-    if init_vad:
-        select_vad_module = config["selected_module"]["VAD"]
-        vad_type = (
-            select_vad_module
-            if "type" not in config["VAD"][select_vad_module]
-            else config["VAD"][select_vad_module]["type"]
-        )
-        modules["vad"] = vad.create_instance(
-            vad_type,
-            config["VAD"][select_vad_module],
-        )
-        logger.bind(tag=TAG).info(f"初始化组件: vad成功 {select_vad_module}")
-
-    # 初始化ASR模块
-    if init_asr:
-        select_asr_module = config["selected_module"]["ASR"]
-        asr_type = (
-            select_asr_module
-            if "type" not in config["ASR"][select_asr_module]
-            else config["ASR"][select_asr_module]["type"]
-        )
-        logger.bind(tag=TAG).debug(f"初始化ASR实例参数： {asr_type} {select_asr_module}")
-        modules["asr"] = asr.create_instance(
-            asr_type,
-            config["ASR"][select_asr_module],
-            str(config.get("delete_audio", True)).lower() in ("true", "1", "yes"),
-        )
-        logger.bind(tag=TAG).info(f"初始化组件: asr成功 {select_asr_module}")
-    return modules
-
-
-def initialize_tts(config):
-    select_tts_module = config["selected_module"]["TTS"]
-    tts_type = (
-        select_tts_module
-        if "type" not in config["TTS"][select_tts_module]
-        else config["TTS"][select_tts_module]["type"]
-    )
-    new_tts = tts.create_instance(
-        tts_type,
-        config["TTS"][select_tts_module],
-        str(config.get("delete_audio", True)).lower() in ("true", "1", "yes"),
-    )
-    return new_tts
-
-
-=======
->>>>>>> 48223e4f
 def analyze_emotion(text):
     """
     分析文本情感并返回对应的emoji名称（支持中英文）
