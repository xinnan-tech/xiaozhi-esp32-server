--- conflicted
+++ resolved
@@ -4,11 +4,8 @@
 import socket
 import subprocess
 import logging
-<<<<<<< HEAD
 import math
-=======
 import re
->>>>>>> 2b662d3a
 
 
 def get_project_dir():
@@ -124,15 +121,15 @@
         error_msg += "1、按照项目的安装文档，正确进入conda环境\n"
         error_msg += "2、查阅安装文档，如何在conda环境中安装ffmpeg\n"
         raise ValueError(error_msg)
-<<<<<<< HEAD
+
 
 def seconds_to_time(seconds):
     # 将秒数转换为小时、分钟和秒
     hours, remainder = divmod(seconds, 3600)  # 1 小时 = 3600 秒
     minutes, seconds = divmod(remainder, 60)  # 1 分钟 = 60 秒
     return f"{math.floor(hours):02}:{math.floor(minutes):02}:{math.floor(seconds):02}"
-=======
-    
+
+
 def extract_json_from_string(input_string):
     """提取字符串中的 JSON 部分"""
     pattern = r'(\{.*\})'
@@ -140,4 +137,3 @@
     if match:
         return match.group(1)  # 返回提取的 JSON 字符串
     return None
->>>>>>> 2b662d3a
