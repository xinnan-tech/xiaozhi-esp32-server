from config.logger import setup_logging
import json
from core.handle.sendAudioHandle import send_stt_message
<<<<<<< HEAD
=======
from core.utils.dialogue import Message
from core.utils.util import remove_punctuation_and_length
from config.functionCallConfig import FunctionCallConfig
import asyncio
from enum import Enum
>>>>>>> 42d1bfcc

TAG = __name__
logger = setup_logging()


async def handle_user_intent(conn, text):
    """
    Handle user intent before starting chat
    
    Args:
        conn: Connection object
        text: User's text input
    
    Returns:
        bool: True if intent was handled, False if should proceed to chat
    """
    # 检查是否有明确的退出命令
    if await check_direct_exit(conn, text):
        return True

    if conn.use_function_call_mode:
        # 使用支持function calling的聊天方法,不再进行意图分析
        return False

    # 使用LLM进行意图分析
    intent = await analyze_intent_with_llm(conn, text)

    if not intent:
        return False

    # 处理各种意图
    return await process_intent_result(conn, intent, text)


async def check_direct_exit(conn, text):
    """检查是否有明确的退出命令"""
    _, text = remove_punctuation_and_length(text)
    cmd_exit = conn.cmd_exit
    for cmd in cmd_exit:
        if text == cmd:
            logger.bind(tag=TAG).info(f"识别到明确的退出命令: {text}")
            await conn.close()
            return True
    return False


async def analyze_intent_with_llm(conn, text):
    """使用LLM分析用户意图"""
    if not hasattr(conn, 'intent') or not conn.intent:
        logger.bind(tag=TAG).warning("意图识别服务未初始化")
        return None

    # 对话历史记录
    dialogue = conn.dialogue
    try:
        intent_result = await conn.intent.detect_intent(conn, dialogue.dialogue, text)

        # 尝试解析JSON结果
        try:
            intent_data = json.loads(intent_result)
            if "intent" in intent_data:
                return intent_data["intent"]
        except json.JSONDecodeError:
            # 如果不是JSON格式，尝试直接获取意图文本
            return intent_result.strip()

    except Exception as e:
        logger.bind(tag=TAG).error(f"意图识别失败: {str(e)}")

    return None


async def process_intent_result(conn, intent, original_text):
    """处理意图识别结果"""
    # 处理退出意图
    if "结束聊天" in intent:
        logger.bind(tag=TAG).info(f"识别到退出意图: {intent}")

        # 如果正在播放音乐，可以关了 TODO

        # 如果是明确的离别意图，发送告别语并关闭连接
        await send_stt_message(conn, original_text)
        conn.executor.submit(conn.chat_and_close, original_text)
        return True

    # 处理播放音乐意图
    if "播放音乐" in intent:
        logger.bind(tag=TAG).info(f"识别到音乐播放意图: {intent}")
        await conn.music_handler.handle_music_command(conn, intent)
        return True

    # 其他意图处理可以在这里扩展

    # 默认返回False，表示继续常规聊天流程
    return False<|MERGE_RESOLUTION|>--- conflicted
+++ resolved
@@ -1,14 +1,7 @@
 from config.logger import setup_logging
 import json
 from core.handle.sendAudioHandle import send_stt_message
-<<<<<<< HEAD
-=======
-from core.utils.dialogue import Message
 from core.utils.util import remove_punctuation_and_length
-from config.functionCallConfig import FunctionCallConfig
-import asyncio
-from enum import Enum
->>>>>>> 42d1bfcc
 
 TAG = __name__
 logger = setup_logging()
