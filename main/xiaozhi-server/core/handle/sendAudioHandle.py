--- conflicted
+++ resolved
@@ -2,16 +2,12 @@
 import json
 import asyncio
 import time
-<<<<<<< HEAD
-from core.utils.util import remove_punctuation_and_length, get_string_no_punctuation_or_emoji
-import types 
-import inspect
-=======
 from core.utils.util import (
     remove_punctuation_and_length,
     get_string_no_punctuation_or_emoji,
 )
->>>>>>> 7c389a06
+import types 
+import inspect
 
 TAG = __name__
 logger = setup_logging()
@@ -37,7 +33,6 @@
         if conn.close_after_chat:
             await conn.close()
 
-<<<<<<< HEAD
 async def sendAudioStream(conn, audios):
     # 流控参数优化
     frame_duration = 60  # 帧时长（毫秒），匹配 Opus 编码
@@ -73,8 +68,6 @@
         await send_tts_message(conn, 'stop', None)
         if conn.close_after_chat:
             await conn.close()
-=======
->>>>>>> 7c389a06
 
 # 播放音频
 async def sendAudio(conn, audios):
@@ -82,7 +75,6 @@
     frame_duration = 60  # 帧时长（毫秒），匹配 Opus 编码
     start_time = time.perf_counter()
     play_position = 0
-<<<<<<< HEAD
     
     # if isinstance(audios,types.GeneratorType):
     if inspect.isasyncgen(audios):
@@ -131,29 +123,6 @@
             conn.logger.bind(tag=TAG).debug(f"发送帧，位置: {play_position}ms, 实际间隔: {(time.perf_counter() - current_time) * 1000:.2f}ms")
 
             play_position += frame_duration
-=======
-
-    # 预缓冲：发送前 3 帧
-    pre_buffer = min(3, len(audios))
-    for i in range(pre_buffer):
-        await conn.websocket.send(audios[i])
-
-    # 正常播放剩余帧
-    for opus_packet in audios[pre_buffer:]:
-        if conn.client_abort:
-            return
-
-        # 计算预期发送时间
-        expected_time = start_time + (play_position / 1000)
-        current_time = time.perf_counter()
-        delay = expected_time - current_time
-        if delay > 0:
-            await asyncio.sleep(delay)
-
-        await conn.websocket.send(opus_packet)
-
-        play_position += frame_duration
->>>>>>> 7c389a06
 
 
 async def send_tts_message(conn, state, text=None):
