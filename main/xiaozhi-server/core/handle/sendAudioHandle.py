import json
import time
import asyncio
from core.utils import textUtils
from core.utils.util import audio_to_data
from core.providers.tts.dto.dto import SentenceType

TAG = __name__


async def sendAudioMessage(conn, sentenceType, audios, text):
    if conn.tts.tts_audio_first_sentence:
        conn.logger.bind(tag=TAG).info(f"Send the first voice message: {text}")
        conn.tts.tts_audio_first_sentence = False
        await send_tts_message(conn, "start", None)

    if sentenceType == SentenceType.FIRST:
        await send_tts_message(conn, "sentence_start", text)

    await sendAudio(conn, audios)
    # Send sentence start message
    if sentenceType is not SentenceType.MIDDLE:
        conn.logger.bind(tag=TAG).info(f"Send audio message: {sentenceType}, {text}")

    # Send end message (if last text)
    if conn.llm_finish_task and sentenceType == SentenceType.LAST:
        await send_tts_message(conn, "stop", None)
        conn.client_is_speaking = False
        if conn.close_after_chat:
            await conn.close()


def calculate_timestamp_and_sequence(conn, start_time, packet_index, frame_duration=60):
    """
    Calculate timestamp and sequence number of audio packets
    Args:
        conn: connection object
        start_time: start time (performance counter value)
        packet_index: packet index
        frame_duration: frame duration (milliseconds), matching Opus encoding
    Returns:
        tuple: (timestamp, sequence)
    """
    # Calculate timestamp (calculated using playback position)
    timestamp = int((start_time + packet_index * frame_duration / 1000) * 1000) % (
        2**32
    )

    # Calculate serial number
    if hasattr(conn, "audio_flow_control"):
        sequence = conn.audio_flow_control["sequence"]
    else:
        sequence = packet_index  # If there is no flow control state, use the index directly

    return timestamp, sequence


async def _send_to_mqtt_gateway(conn, opus_packet, timestamp, sequence):
    """
    Send opus packet with 16-byte header to mqtt_gateway
    Args:
        conn: connection object
        opus_packet: opus data packet
        timestamp: timestamp
        sequence: sequence number
    """
    # Add 16-byte header to opus packets
    header = bytearray(16)
    header[0] = 1  # type
    header[2:4] = len(opus_packet).to_bytes(2, "big")  # payload length
    header[4:8] = sequence.to_bytes(4, "big")  # sequence
    header[8:12] = timestamp.to_bytes(4, "big")  # Timestamp
    header[12:16] = len(opus_packet).to_bytes(4, "big")  # Opus length

    # Send complete packet including headers
    complete_packet = bytes(header) + opus_packet
    await conn.websocket.send(complete_packet)


# Play audio
async def sendAudio(conn, audios, frame_duration=60):
    """
    Send a single opus packet, support flow control
    Args:
        conn: connection object
        opus_packet: single opus data packet
        pre_buffer: Send audio quickly
        frame_duration: frame duration (milliseconds), matching Opus encoding
    """
    if audios is None or len(audios) == 0:
        return

    # 获取发送延迟配置
    send_delay = conn.config.get("tts_audio_send_delay", -1) / 1000.0

<<<<<<< HEAD
        conn.last_activity_time = time.time() * 1000

        # Get or initialize flow control status
        if not hasattr(conn, "audio_flow_control"):
=======
    if isinstance(audios, bytes):
        # 重置流控状态,第一次读取和会话发生转变时
        if not hasattr(conn, "audio_flow_control") or conn.audio_flow_control.get("sentence_id") != conn.sentence_id:
>>>>>>> b55e5870
            conn.audio_flow_control = {
                "last_send_time": 0,
                "packet_count": 0,
                "start_time": time.perf_counter(),
<<<<<<< HEAD
                "sequence": 0,  # Add serial number
=======
                "sequence": 0,  # 添加序列号
                "sentence_id": conn.sentence_id,
>>>>>>> b55e5870
            }

        if conn.client_abort:
            return

        conn.last_activity_time = time.time() * 1000

        # 预缓冲：前5个包直接发送，不做延迟
        pre_buffer_count = 5
        flow_control = conn.audio_flow_control
        current_time = time.perf_counter()
<<<<<<< HEAD
        # Calculate expected delivery time
        expected_time = flow_control["start_time"] + (
            flow_control["packet_count"] * frame_duration / 1000
        )
        delay = expected_time - current_time
        if delay > 0:
            await asyncio.sleep(delay)
        else:
            # correct errors
            flow_control["start_time"] += abs(delay)
=======

        if flow_control["packet_count"] < pre_buffer_count:
            # 预缓冲阶段，直接发送不延迟
            pass
        elif send_delay > 0:
            # 使用固定延迟
            await asyncio.sleep(send_delay)
        else:
            effective_packet = flow_control["packet_count"] - pre_buffer_count
            expected_time = flow_control["start_time"] + (
                effective_packet * frame_duration / 1000
            )
            delay = expected_time - current_time
            if delay > 0:
                await asyncio.sleep(delay)
            else:
                # 纠正误差
                flow_control["start_time"] += abs(delay)
>>>>>>> b55e5870

        if conn.conn_from_mqtt_gateway:
            # Calculate timestamps and sequence numbers
            timestamp, sequence = calculate_timestamp_and_sequence(
                conn,
                flow_control["start_time"],
                flow_control["packet_count"],
                frame_duration,
            )
            # Call a common function to send a packet with header
            await _send_to_mqtt_gateway(conn, audios, timestamp, sequence)
        else:
            # Send opus packets directly without adding headers
            await conn.websocket.send(audios)

        # Update flow control status
        flow_control["packet_count"] += 1
        flow_control["sequence"] += 1
        flow_control["last_send_time"] = time.perf_counter()
    else:
        # File-type audio is played normally
        start_time = time.perf_counter()
        play_position = 0

<<<<<<< HEAD
        # Perform prebuffering
        pre_buffer_frames = min(3, len(audios))
=======
        # 执行预缓冲
        pre_buffer_frames = min(5, len(audios))
>>>>>>> b55e5870
        for i in range(pre_buffer_frames):
            if conn.conn_from_mqtt_gateway:
                # Calculate timestamps and sequence numbers
                timestamp, sequence = calculate_timestamp_and_sequence(
                    conn, start_time, i, frame_duration
                )
                # Call a common function to send a packet with header
                await _send_to_mqtt_gateway(conn, audios[i], timestamp, sequence)
            else:
                # Send the pre-buffered packet directly without adding headers
                await conn.websocket.send(audios[i])
        remaining_audios = audios[pre_buffer_frames:]

        # Play remaining audio frames
        for i, opus_packet in enumerate(remaining_audios):
            if conn.client_abort:
                break

            # Reset no sound status
            conn.last_activity_time = time.time() * 1000

<<<<<<< HEAD
            # Calculate expected delivery time
            expected_time = start_time + (play_position / 1000)
            current_time = time.perf_counter()
            delay = expected_time - current_time
            if delay > 0:
                await asyncio.sleep(delay)
=======
            if send_delay > 0:
                # 固定延迟模式
                await asyncio.sleep(send_delay)
            else:
                 # 计算预期发送时间
                expected_time = start_time + (play_position / 1000)
                current_time = time.perf_counter()
                delay = expected_time - current_time
                if delay > 0:
                    await asyncio.sleep(delay)
>>>>>>> b55e5870

            if conn.conn_from_mqtt_gateway:
                # Calculate timestamps and sequence numbers (using current packet index to ensure continuity)
                packet_index = pre_buffer_frames + i
                timestamp, sequence = calculate_timestamp_and_sequence(
                    conn, start_time, packet_index, frame_duration
                )
                # Call a common function to send a packet with header
                await _send_to_mqtt_gateway(conn, opus_packet, timestamp, sequence)
            else:
                # Send opus packets directly without adding headers
                await conn.websocket.send(opus_packet)

            play_position += frame_duration


async def send_tts_message(conn, state, text=None):
    """Send TTS status message"""
    if text is None and state == "sentence_start":
        return
    message = {"type": "tts", "state": state, "session_id": conn.session_id}
    if text is not None:
        message["text"] = textUtils.check_emoji(text)

    # Tts play ends
    if state == "stop":
        # Play tone
        tts_notify = conn.config.get("enable_stop_tts_notify", False)
        if tts_notify:
            stop_tts_notify_voice = conn.config.get(
                "stop_tts_notify_voice", "config/assets/tts_notify.mp3"
            )
            audios = audio_to_data(stop_tts_notify_voice, is_opus=True)
            await sendAudio(conn, audios)
        # Clear server talk status
        conn.clearSpeakStatus()

    # Send message to client
    await conn.websocket.send(json.dumps(message))


async def send_stt_message(conn, text):
    """Send STT status message"""
    end_prompt_str = conn.config.get("end_prompt", {}).get("prompt")
    if end_prompt_str and end_prompt_str == text:
        await send_tts_message(conn, "start")
        return

    # Parse the json format and extract the actual user speech content
    display_text = text
    try:
        # Try to parse json format
        if text.strip().startswith("{") and text.strip().endswith("}"):
            parsed_data = json.loads(text)
            if isinstance(parsed_data, dict) and "content" in parsed_data:
                # If it is in json format containing speaker information, only the content part will be displayed.
                display_text = parsed_data["content"]
                # Save speaker information to conn object
                if "speaker" in parsed_data:
                    conn.current_speaker = parsed_data["speaker"]
    except (json.JSONDecodeError, TypeError):
        # If it is not in json format, use the original text directly.
        display_text = text
    stt_text = textUtils.get_string_no_punctuation_or_emoji(display_text)
    await conn.websocket.send(
        json.dumps({"type": "stt", "text": stt_text, "session_id": conn.session_id})
    )
    conn.client_is_speaking = True
    await send_tts_message(conn, "start")<|MERGE_RESOLUTION|>--- conflicted
+++ resolved
@@ -93,26 +93,15 @@
     # 获取发送延迟配置
     send_delay = conn.config.get("tts_audio_send_delay", -1) / 1000.0
 
-<<<<<<< HEAD
-        conn.last_activity_time = time.time() * 1000
-
-        # Get or initialize flow control status
-        if not hasattr(conn, "audio_flow_control"):
-=======
     if isinstance(audios, bytes):
         # 重置流控状态,第一次读取和会话发生转变时
         if not hasattr(conn, "audio_flow_control") or conn.audio_flow_control.get("sentence_id") != conn.sentence_id:
->>>>>>> b55e5870
             conn.audio_flow_control = {
                 "last_send_time": 0,
                 "packet_count": 0,
                 "start_time": time.perf_counter(),
-<<<<<<< HEAD
-                "sequence": 0,  # Add serial number
-=======
                 "sequence": 0,  # 添加序列号
                 "sentence_id": conn.sentence_id,
->>>>>>> b55e5870
             }
 
         if conn.client_abort:
@@ -124,18 +113,6 @@
         pre_buffer_count = 5
         flow_control = conn.audio_flow_control
         current_time = time.perf_counter()
-<<<<<<< HEAD
-        # Calculate expected delivery time
-        expected_time = flow_control["start_time"] + (
-            flow_control["packet_count"] * frame_duration / 1000
-        )
-        delay = expected_time - current_time
-        if delay > 0:
-            await asyncio.sleep(delay)
-        else:
-            # correct errors
-            flow_control["start_time"] += abs(delay)
-=======
 
         if flow_control["packet_count"] < pre_buffer_count:
             # 预缓冲阶段，直接发送不延迟
@@ -154,7 +131,6 @@
             else:
                 # 纠正误差
                 flow_control["start_time"] += abs(delay)
->>>>>>> b55e5870
 
         if conn.conn_from_mqtt_gateway:
             # Calculate timestamps and sequence numbers
@@ -179,13 +155,8 @@
         start_time = time.perf_counter()
         play_position = 0
 
-<<<<<<< HEAD
-        # Perform prebuffering
-        pre_buffer_frames = min(3, len(audios))
-=======
         # 执行预缓冲
         pre_buffer_frames = min(5, len(audios))
->>>>>>> b55e5870
         for i in range(pre_buffer_frames):
             if conn.conn_from_mqtt_gateway:
                 # Calculate timestamps and sequence numbers
@@ -207,14 +178,6 @@
             # Reset no sound status
             conn.last_activity_time = time.time() * 1000
 
-<<<<<<< HEAD
-            # Calculate expected delivery time
-            expected_time = start_time + (play_position / 1000)
-            current_time = time.perf_counter()
-            delay = expected_time - current_time
-            if delay > 0:
-                await asyncio.sleep(delay)
-=======
             if send_delay > 0:
                 # 固定延迟模式
                 await asyncio.sleep(send_delay)
@@ -225,7 +188,6 @@
                 delay = expected_time - current_time
                 if delay > 0:
                     await asyncio.sleep(delay)
->>>>>>> b55e5870
 
             if conn.conn_from_mqtt_gateway:
                 # Calculate timestamps and sequence numbers (using current packet index to ensure continuity)
