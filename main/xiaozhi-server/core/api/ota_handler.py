import json
import time
import base64
import hashlib
import hmac
from aiohttp import web

from core.auth import AuthManager
from core.utils.util import get_local_ip
from core.api.base_handler import BaseHandler

TAG = __name__


class OTAHandler(BaseHandler):
    def __init__(self, config: dict):
        super().__init__(config)
        auth_config = config["server"].get("auth", {})
        self.auth_enable = auth_config.get("enabled", False)
<<<<<<< HEAD
        # Device whitelist
=======
        # 设备白名单
>>>>>>> b55e5870
        self.allowed_devices = set(auth_config.get("allowed_devices", []))
        secret_key = config["server"]["auth_key"]
        expire_seconds = auth_config.get("expire_seconds")
        self.auth = AuthManager(secret_key=secret_key, expire_seconds=expire_seconds)

    def generate_password_signature(self, content: str, secret_key: str) -> str:
<<<<<<< HEAD
        """Generate MQTT cryptographic signature

        Args:
            content: signature content (clientId + '|' + username)
            secret_key: key
=======
        """生成MQTT密码签名

        Args:
            content: 签名内容 (clientId + '|' + username)
            secret_key: 密钥
>>>>>>> b55e5870

        Returns:
            str: Base64 encoded HMAC-SHA256 signature
        """
        try:
            hmac_obj = hmac.new(
                secret_key.encode("utf-8"), content.encode("utf-8"), hashlib.sha256
            )
            signature = hmac_obj.digest()
            return base64.b64encode(signature).decode("utf-8")
        except Exception as e:
            self.logger.bind(tag=TAG).error(f"Failed to generate mqtt password signature: {e}")
            return ""

    def _get_websocket_url(self, local_ip: str, port: int) -> str:
        """Get websocket address

        Args:
            local_ip: local IP address
            port: port number

        Returns:
            str: websocket address
        """
        server_config = self.config["server"]
        websocket_config = server_config.get("websocket", "")

        if "your" not in websocket_config:
            return websocket_config
        else:
            return f"ws://{local_ip}:{port}/xiaozhi/v1/"

    async def handle_post(self, request):
        """Handling OTA POST requests"""
        try:
            data = await request.text()
            self.logger.bind(tag=TAG).debug(f"Ota request method: {request.method}")
            self.logger.bind(tag=TAG).debug(f"Ota request header: {request.headers}")
            self.logger.bind(tag=TAG).debug(f"Ota request data: {data}")

            device_id = request.headers.get("device-id", "")
            if device_id:
                self.logger.bind(tag=TAG).info(f"Ota requests device id: {device_id}")
            else:
                raise Exception("Ota request device id is empty")

            client_id = request.headers.get("client-id", "")
            if client_id:
                self.logger.bind(tag=TAG).info(f"Ota requests client id: {client_id}")
            else:
                raise Exception("Ota request client id is empty")

            client_id = request.headers.get("client-id", "")
            if client_id:
                self.logger.bind(tag=TAG).info(f"OTA请求ClientID: {client_id}")
            else:
                raise Exception("OTA请求ClientID为空")

            data_json = json.loads(data)

            server_config = self.config["server"]
            port = int(server_config.get("port", 8000))
            local_ip = get_local_ip()

            return_json = {
                "server_time": {
                    "timestamp": int(round(time.time() * 1000)),
                    "timezone_offset": server_config.get("timezone_offset", 8) * 60,
                },
                "firmware": {
                    "version": data_json["application"].get("version", "1.0.0"),
                    "url": "",
                },
            }

            mqtt_gateway_endpoint = server_config.get("mqtt_gateway")

<<<<<<< HEAD
            if mqtt_gateway_endpoint:  # If a non-empty string is configured
                # Try to get the device model from the request data
=======
            if mqtt_gateway_endpoint:  # 如果配置了非空字符串
                # 尝试从请求数据中获取设备型号
>>>>>>> b55e5870
                device_model = "default"
                try:
                    if "device" in data_json and isinstance(data_json["device"], dict):
                        device_model = data_json["device"].get("model", "default")
                    elif "model" in data_json:
                        device_model = data_json["model"]
                    group_id = f"GID_{device_model}".replace(":", "_").replace(" ", "_")
                except Exception as e:
                    self.logger.bind(tag=TAG).error(f"Failed to obtain device model: {e}")
                    group_id = "GID_default"

                mac_address_safe = device_id.replace(":", "_")
                mqtt_client_id = f"{group_id}@@@{mac_address_safe}@@@{mac_address_safe}"

<<<<<<< HEAD
                # Build user data
=======
                # 构建用户数据
>>>>>>> b55e5870
                user_data = {"ip": "unknown"}
                try:
                    user_data_json = json.dumps(user_data)
                    username = base64.b64encode(user_data_json.encode("utf-8")).decode(
                        "utf-8"
                    )
                except Exception as e:
                    self.logger.bind(tag=TAG).error(f"Failed to generate username: {e}")
                    username = ""

                # Generate password
                password = ""
                signature_key = server_config.get("mqtt_signature_key", "")
                if signature_key:
                    password = self.generate_password_signature(
                        mqtt_client_id + "|" + username, signature_key
                    )
                    if not password:
                        password = ""  # If the signature fails, leave it blank and the device will decide whether to allow no password.
                else:
                    self.logger.bind(tag=TAG).warning("缺少MQTT签名密钥，密码留空")

<<<<<<< HEAD
                #Build MQTT configuration (using mqtt_gateway string directly)
                return_json["mqtt_gateway"] = {
=======
                # 构建MQTT配置（直接使用 mqtt_gateway 字符串）
                return_json["mqtt"] = {
>>>>>>> b55e5870
                    "endpoint": mqtt_gateway_endpoint,
                    "client_id": mqtt_client_id,
                    "username": username,
                    "password": password,
                    "publish_topic": "device-server",
                    "subscribe_topic": f"devices/p2p/{mac_address_safe}",
                }
                self.logger.bind(tag=TAG).info(f"为设备 {device_id} 下发MQTT网关配置")

<<<<<<< HEAD
            else:  # mqtt_gateway is not configured, and WebSocket is delivered
                # If authentication is turned on, perform authentication verification
=======
            else:  # 未配置 mqtt_gateway，下发 WebSocket
                # 如果开启了认证，则进行认证校验
>>>>>>> b55e5870
                token = ""
                if self.auth_enable:
                    if self.allowed_devices:
                        if device_id not in self.allowed_devices:
                            token = self.auth.generate_token(client_id, device_id)
                    else:
                        token = self.auth.generate_token(client_id, device_id)
                return_json["websocket"] = {
                    "url": self._get_websocket_url(local_ip, port),
                    "token": token,
                }
                self.logger.bind(tag=TAG).info(
<<<<<<< HEAD
                    f"The MQTT gateway is not configured, and the WebSocket configuration is delivered to the device {device_id}."
=======
                    f"未配置MQTT网关，为设备 {device_id} 下发WebSocket配置"
>>>>>>> b55e5870
                )
                self.logger.bind(tag=TAG).info(f"{return_json}")

            response = web.Response(
                text=json.dumps(return_json, separators=(",", ":")),
                content_type="application/json",
            )
        except Exception as e:
            return_json = {"success": False, "message": "request error."}
            response = web.Response(
                text=json.dumps(return_json, separators=(",", ":")),
                content_type="application/json",
            )
        finally:
            self._add_cors_headers(response)
            return response

    async def handle_get(self, request):
        """Handling OTA GET requests"""
        try:
            server_config = self.config["server"]
            local_ip = get_local_ip()
            port = int(server_config.get("port", 8000))
            websocket_url = self._get_websocket_url(local_ip, port)
            message = f"The Ota interface is running normally, and the websocket address sent to the device is: {websocket url}"
            response = web.Response(text=message, content_type="text/plain")
        except Exception as e:
            self.logger.bind(tag=TAG).error(f"OTA GET request exception: {e}")
            response = web.Response(text="Ota interface exception", content_type="text/plain")
        finally:
            self._add_cors_headers(response)
            return response<|MERGE_RESOLUTION|>--- conflicted
+++ resolved
@@ -17,30 +17,18 @@
         super().__init__(config)
         auth_config = config["server"].get("auth", {})
         self.auth_enable = auth_config.get("enabled", False)
-<<<<<<< HEAD
-        # Device whitelist
-=======
         # 设备白名单
->>>>>>> b55e5870
         self.allowed_devices = set(auth_config.get("allowed_devices", []))
         secret_key = config["server"]["auth_key"]
         expire_seconds = auth_config.get("expire_seconds")
         self.auth = AuthManager(secret_key=secret_key, expire_seconds=expire_seconds)
 
     def generate_password_signature(self, content: str, secret_key: str) -> str:
-<<<<<<< HEAD
-        """Generate MQTT cryptographic signature
-
-        Args:
-            content: signature content (clientId + '|' + username)
-            secret_key: key
-=======
         """生成MQTT密码签名
 
         Args:
             content: 签名内容 (clientId + '|' + username)
             secret_key: 密钥
->>>>>>> b55e5870
 
         Returns:
             str: Base64 encoded HMAC-SHA256 signature
@@ -118,13 +106,8 @@
 
             mqtt_gateway_endpoint = server_config.get("mqtt_gateway")
 
-<<<<<<< HEAD
-            if mqtt_gateway_endpoint:  # If a non-empty string is configured
-                # Try to get the device model from the request data
-=======
             if mqtt_gateway_endpoint:  # 如果配置了非空字符串
                 # 尝试从请求数据中获取设备型号
->>>>>>> b55e5870
                 device_model = "default"
                 try:
                     if "device" in data_json and isinstance(data_json["device"], dict):
@@ -139,11 +122,7 @@
                 mac_address_safe = device_id.replace(":", "_")
                 mqtt_client_id = f"{group_id}@@@{mac_address_safe}@@@{mac_address_safe}"
 
-<<<<<<< HEAD
-                # Build user data
-=======
                 # 构建用户数据
->>>>>>> b55e5870
                 user_data = {"ip": "unknown"}
                 try:
                     user_data_json = json.dumps(user_data)
@@ -166,13 +145,8 @@
                 else:
                     self.logger.bind(tag=TAG).warning("缺少MQTT签名密钥，密码留空")
 
-<<<<<<< HEAD
-                #Build MQTT configuration (using mqtt_gateway string directly)
-                return_json["mqtt_gateway"] = {
-=======
                 # 构建MQTT配置（直接使用 mqtt_gateway 字符串）
                 return_json["mqtt"] = {
->>>>>>> b55e5870
                     "endpoint": mqtt_gateway_endpoint,
                     "client_id": mqtt_client_id,
                     "username": username,
@@ -182,13 +156,8 @@
                 }
                 self.logger.bind(tag=TAG).info(f"为设备 {device_id} 下发MQTT网关配置")
 
-<<<<<<< HEAD
-            else:  # mqtt_gateway is not configured, and WebSocket is delivered
-                # If authentication is turned on, perform authentication verification
-=======
             else:  # 未配置 mqtt_gateway，下发 WebSocket
                 # 如果开启了认证，则进行认证校验
->>>>>>> b55e5870
                 token = ""
                 if self.auth_enable:
                     if self.allowed_devices:
@@ -201,11 +170,7 @@
                     "token": token,
                 }
                 self.logger.bind(tag=TAG).info(
-<<<<<<< HEAD
-                    f"The MQTT gateway is not configured, and the WebSocket configuration is delivered to the device {device_id}."
-=======
                     f"未配置MQTT网关，为设备 {device_id} 下发WebSocket配置"
->>>>>>> b55e5870
                 )
                 self.logger.bind(tag=TAG).info(f"{return_json}")
 
