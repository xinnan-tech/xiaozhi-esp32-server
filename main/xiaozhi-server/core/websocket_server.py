--- conflicted
+++ resolved
@@ -2,10 +2,6 @@
 import websockets
 from config.logger import setup_logging
 from core.connection import ConnectionHandler
-<<<<<<< HEAD
-from core.handle.jellyfinHandler import JellyfinHandler
-=======
->>>>>>> 8a066163
 from core.utils.util import get_local_ip
 from core.utils import asr, vad, llm, tts, memory, intent
 
@@ -23,12 +19,6 @@
         memory_cls_name = self.config["selected_module"].get("Memory", "nomem") # 默认使用nomem
         has_memory_cfg = self.config.get("Memory") and memory_cls_name in self.config["Memory"]
         memory_cfg = self.config["Memory"][memory_cls_name] if has_memory_cfg else {}
-
-        if (self.config["music"].__contains__('jellyfin') and self.config["music"]["jellyfin"].__contains__("endpoint")
-                and self.config["music"]["jellyfin"].__contains__("api_key")):
-            handler = JellyfinHandler(self.config)
-        else:
-            handler = MusicHandler(self.config)
         """创建处理模块实例"""
         return (
             vad.create_instance(
@@ -58,10 +48,6 @@
                 self.config["TTS"][self.config["selected_module"]["TTS"]],
                 self.config["delete_audio"]
             ),
-<<<<<<< HEAD
-            handler,
-=======
->>>>>>> 8a066163
             memory.create_instance(memory_cls_name, memory_cfg),
             intent.create_instance(
                 self.config["selected_module"]["Intent"]
