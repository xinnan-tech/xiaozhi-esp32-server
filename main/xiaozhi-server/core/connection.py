import os
import copy
import json
import subprocess
import sys
import uuid
import time
import queue
import asyncio
import traceback

import threading
import websockets
from typing import Dict, Any
from plugins_func.loadplugins import auto_import_modules
from config.logger import setup_logging
from core.utils.dialogue import Message, Dialogue
from core.handle.textHandle import handleTextMessage
from core.utils.util import (
    get_string_no_punctuation_or_emoji,
    extract_json_from_string,
    initialize_modules,
    check_vad_update,
    check_asr_update,
)
from concurrent.futures import ThreadPoolExecutor, TimeoutError
from core.handle.sendAudioHandle import sendAudioMessage
from core.handle.receiveAudioHandle import handleAudioMessage
from core.handle.functionHandler import FunctionHandler
from plugins_func.register import Action, ActionResponse
from core.auth import AuthMiddleware, AuthenticationError
from core.mcp.manager import MCPManager
from config.config_loader import get_private_config_from_api
from config.manage_api_client import DeviceNotFoundException, DeviceBindException
from core.utils.output_counter import add_device_output
from core.handle.ttsReportHandle import enqueue_tts_report, report_tts

TAG = __name__

auto_import_modules("plugins_func.functions")


class TTSException(RuntimeError):
    pass


class ConnectionHandler:
    def __init__(
        self,
        config: Dict[str, Any],
        _vad,
        _asr,
        _llm,
        _tts,
        _memory,
        _intent,
        server=None,
    ):
        self.common_config = config
        self.config = copy.deepcopy(config)
        self.session_id = str(uuid.uuid4())
        self.logger = setup_logging()
        self.auth = AuthMiddleware(config)
        self.server = server  # 保存server实例的引用

        self.need_bind = False
        self.bind_code = None
        self.read_config_from_api = self.config.get("read_config_from_api", False)

        self.websocket = None
        self.headers = None
        self.device_id = None
        self.client_ip = None
        self.client_ip_info = {}
        self.prompt = None
        self.welcome_msg = None
        self.max_output_size = 0

        # 客户端状态相关
        self.client_abort = False
        self.client_listen_mode = "auto"

        # 线程任务相关
        self.loop = asyncio.get_event_loop()
        self.stop_event = threading.Event()
        self.tts_queue = queue.Queue()
        self.audio_play_queue = queue.Queue()
        self.executor = ThreadPoolExecutor(max_workers=10)

        # 上报线程
        self.tts_report_queue = queue.Queue()
        self.tts_report_thread = None

        # 依赖的组件
        self.vad = None
        self.asr = None
        self._asr = _asr
        self._vad = _vad
        self.llm = _llm
        self.tts = _tts
        self.memory = _memory
        self.intent = _intent

        # vad相关变量
        self.client_audio_buffer = bytearray()
        self.client_have_voice = False
        self.client_have_voice_last_time = 0.0
        self.client_no_voice_last_time = 0.0
        self.client_voice_stop = False

        # asr相关变量
        self.asr_audio = []
        self.asr_server_receive = True

        # llm相关变量
        self.llm_finish_task = False
        self.dialogue = Dialogue()

        # tts相关变量
        self.tts_first_text_index = -1
        self.tts_last_text_index = -1

        # iot相关变量
        self.iot_descriptors = {}
        self.func_handler = None

        self.cmd_exit = self.config["exit_commands"]
        self.max_cmd_length = 0
        for cmd in self.cmd_exit:
            if len(cmd) > self.max_cmd_length:
                self.max_cmd_length = len(cmd)

        self.close_after_chat = False  # 是否在聊天结束后关闭连接
        self.use_function_call_mode = False

        self.timeout_task = None
        self.timeout_seconds = (
            int(self.config.get("close_connection_no_voice_time", 120)) + 60
        )  # 在原来第一道关闭的基础上加60秒，进行二道关闭

        self.audio_format = "opus"

    async def handle_connection(self, ws):
        try:
            # 获取并验证headers
            self.headers = dict(ws.request.headers)

            if self.headers.get("device-id", None) is None:
                # 尝试从 URL 的查询参数中获取 device-id
                from urllib.parse import parse_qs, urlparse

                # 从 WebSocket 请求中获取路径
                request_path = ws.request.path
                if not request_path:
                    self.logger.bind(tag=TAG).error("无法获取请求路径")
                    return
                parsed_url = urlparse(request_path)
                query_params = parse_qs(parsed_url.query)
                if "device-id" in query_params:
                    self.headers["device-id"] = query_params["device-id"][0]
                    self.headers["client-id"] = query_params["client-id"][0]
                else:
                    await ws.send("端口正常，如需测试连接，请使用test_page.html")
                    await self.close(ws)
                    return
            # 获取客户端ip地址
            self.client_ip = ws.remote_address[0]
            self.logger.bind(tag=TAG).info(
                f"{self.client_ip} conn - Headers: {self.headers}"
            )

            # 进行认证
            await self.auth.authenticate(self.headers)

            # 认证通过,继续处理
            self.websocket = ws
            self.device_id = self.headers.get("device-id", None)

            # 启动超时检查任务
            self.timeout_task = asyncio.create_task(self._check_timeout())

            self.welcome_msg = self.config["xiaozhi"]
            self.welcome_msg["session_id"] = self.session_id
            await self.websocket.send(json.dumps(self.welcome_msg))

            # 获取差异化配置
            self._initialize_private_config()
            # 异步初始化
            self.executor.submit(self._initialize_components)
            # tts 消化线程
            self.tts_priority_thread = threading.Thread(
                target=self._tts_priority_thread, daemon=True
            )
            self.tts_priority_thread.start()

            # 音频播放 消化线程
            self.audio_play_priority_thread = threading.Thread(
                target=self._audio_play_priority_thread, daemon=True
            )
            self.audio_play_priority_thread.start()

            try:
                async for message in self.websocket:
                    await self._route_message(message)
            except websockets.exceptions.ConnectionClosed:
                self.logger.bind(tag=TAG).info("客户端断开连接")

        except AuthenticationError as e:
            self.logger.bind(tag=TAG).error(f"Authentication failed: {str(e)}")
            return
        except Exception as e:
            stack_trace = traceback.format_exc()
            self.logger.bind(tag=TAG).error(f"Connection error: {str(e)}-{stack_trace}")
            return
        finally:
            await self._save_and_close(ws)

    async def _save_and_close(self, ws):
        """保存记忆并关闭连接"""
        try:
            if self.memory:
                await self.memory.save_memory(self.dialogue.dialogue)
        except Exception as e:
            self.logger.bind(tag=TAG).error(f"保存记忆失败: {e}")
        finally:
            await self.close(ws)

    async def reset_timeout(self):
        """重置超时计时器"""
        if self.timeout_task:
            self.timeout_task.cancel()
        self.timeout_task = asyncio.create_task(self._check_timeout())

    async def _route_message(self, message):
        """消息路由"""
        # 重置超时计时器
        await self.reset_timeout()

        if isinstance(message, str):
            await handleTextMessage(self, message)
        elif isinstance(message, bytes):
            await handleAudioMessage(self, message)

<<<<<<< HEAD
    async def handle_restart(self, message):
        """处理服务器重启请求"""
        try:

            self.logger.bind(tag=TAG).info("收到服务器重启指令，准备执行...")

            # 发送确认响应
            await self.websocket.send(json.dumps({
                "type": "server_response",
                "status": "success",
                "message": "服务器重启中..."
            }))

            # 异步执行重启操作
            def restart_server():
                """实际执行重启的方法"""
                time.sleep(1)
                self.logger.bind(tag=TAG).info("执行服务器重启...")
                subprocess.Popen(
                    [sys.executable, "app.py"],
                    stdin=sys.stdin,
                    stdout=sys.stdout,
                    stderr=sys.stderr,
                    start_new_session=True
                )
                os._exit(0)

            # 使用线程执行重启避免阻塞事件循环
            threading.Thread(target=restart_server, daemon=True).start()

        except Exception as e:
            self.logger.bind(tag=TAG).error(f"重启失败: {str(e)}")
            await self.websocket.send(json.dumps({
                "type": "server_response",
                "status": "error",
                "message": f"Restart failed: {str(e)}"
            }))

    def _initialize_components(self, private_config):
=======
    def _initialize_components(self):
>>>>>>> 91b80f7c
        """初始化组件"""
        if self.config.get("prompt") is not None:
            self.prompt = self.config["prompt"]
            self.change_system_prompt(self.prompt)
            self.logger.bind(tag=TAG).info(
                f"初始化组件: prompt成功 {self.prompt[:50]}..."
            )

        """初始化本地组件"""
        if self.vad is None:
            self.vad = self._vad
        if self.asr is None:
            self.asr = self._asr
        """加载记忆"""
        self._initialize_memory()
        """加载意图识别"""
        self._initialize_intent()
        """初始化上报线程"""
        self._init_report_threads()

    def _init_report_threads(self):
        """初始化ASR和TTS上报线程"""
        if not self.read_config_from_api or self.need_bind:
            return
        if self.tts_report_thread is None or not self.tts_report_thread.is_alive():
            self.tts_report_thread = threading.Thread(
                target=self._tts_report_worker, daemon=True
            )
            self.tts_report_thread.start()
            self.logger.bind(tag=TAG).info("TTS上报线程已启动")

    def _initialize_private_config(self):
        """如果是从配置文件获取，则进行二次实例化"""
        if not self.read_config_from_api:
            return
        """从接口获取差异化的配置进行二次实例化，非全量重新实例化"""
        try:
            begin_time = time.time()
            private_config = get_private_config_from_api(
                self.config,
                self.headers.get("device-id"),
                self.headers.get("client-id", self.headers.get("device-id")),
            )
            private_config["delete_audio"] = bool(self.config.get("delete_audio", True))
            self.logger.bind(tag=TAG).info(
                f"{time.time() - begin_time} 秒，获取差异化配置成功: {json.dumps(filter_sensitive_info(private_config), ensure_ascii=False)}"
            )
        except DeviceNotFoundException as e:
            self.need_bind = True
            private_config = {}
        except DeviceBindException as e:
            self.need_bind = True
            self.bind_code = e.bind_code
            private_config = {}
        except Exception as e:
            self.need_bind = True
            self.logger.bind(tag=TAG).error(f"获取差异化配置失败: {e}")
            private_config = {}

        init_llm, init_tts, init_memory, init_intent = (
            False,
            False,
            False,
            False,
        )

        init_vad = check_vad_update(self.common_config, private_config)
        init_asr = check_asr_update(self.common_config, private_config)

        if private_config.get("TTS", None) is not None:
            init_tts = True
            self.config["TTS"] = private_config["TTS"]
            self.config["selected_module"]["TTS"] = private_config["selected_module"][
                "TTS"
            ]
        if private_config.get("LLM", None) is not None:
            init_llm = True
            self.config["LLM"] = private_config["LLM"]
            self.config["selected_module"]["LLM"] = private_config["selected_module"][
                "LLM"
            ]
        if private_config.get("Memory", None) is not None:
            init_memory = True
            self.config["Memory"] = private_config["Memory"]
            self.config["selected_module"]["Memory"] = private_config[
                "selected_module"
            ]["Memory"]
        if private_config.get("Intent", None) is not None:
            init_intent = True
            self.config["Intent"] = private_config["Intent"]
            self.config["selected_module"]["Intent"] = private_config[
                "selected_module"
            ]["Intent"]
        if private_config.get("prompt", None) is not None:
            self.config["prompt"] = private_config["prompt"]
        if private_config.get("device_max_output_size", None) is not None:
            self.max_output_size = int(private_config["device_max_output_size"])

        try:
            modules = initialize_modules(
                self.logger,
                private_config,
                init_vad,
                init_asr,
                init_llm,
                init_tts,
                init_memory,
                init_intent,
            )
        except Exception as e:
            self.logger.bind(tag=TAG).error(f"初始化组件失败: {e}")
            modules = {}
        if modules.get("tts", None) is not None:
            self.tts = modules["tts"]
        if modules.get("vad", None) is not None:
            self.vad = modules["vad"]
        if modules.get("asr", None) is not None:
            self.asr = modules["asr"]
        if modules.get("llm", None) is not None:
            self.llm = modules["llm"]
        if modules.get("intent", None) is not None:
            self.intent = modules["intent"]
        if modules.get("memory", None) is not None:
            self.memory = modules["memory"]

    def _initialize_memory(self):
        """初始化记忆模块"""
        self.memory.init_memory(self.device_id, self.llm)

    def _initialize_intent(self):
        if (
            self.config["Intent"][self.config["selected_module"]["Intent"]]["type"]
            == "function_call"
        ):
            self.use_function_call_mode = True
        """初始化意图识别模块"""
        # 获取意图识别配置
        intent_config = self.config["Intent"]
        intent_type = self.config["Intent"][self.config["selected_module"]["Intent"]][
            "type"
        ]

        # 如果使用 nointent，直接返回
        if intent_type == "nointent":
            return
        # 使用 intent_llm 模式
        elif intent_type == "intent_llm":
            intent_llm_name = intent_config[self.config["selected_module"]["Intent"]][
                "llm"
            ]

            if intent_llm_name and intent_llm_name in self.config["LLM"]:
                # 如果配置了专用LLM，则创建独立的LLM实例
                from core.utils import llm as llm_utils

                intent_llm_config = self.config["LLM"][intent_llm_name]
                intent_llm_type = intent_llm_config.get("type", intent_llm_name)
                intent_llm = llm_utils.create_instance(
                    intent_llm_type, intent_llm_config
                )
                self.logger.bind(tag=TAG).info(
                    f"为意图识别创建了专用LLM: {intent_llm_name}, 类型: {intent_llm_type}"
                )
                self.intent.set_llm(intent_llm)
            else:
                # 否则使用主LLM
                self.intent.set_llm(self.llm)
                self.logger.bind(tag=TAG).info("使用主LLM作为意图识别模型")

        """加载插件"""
        self.func_handler = FunctionHandler(self)
        self.mcp_manager = MCPManager(self)

        """加载MCP工具"""
        asyncio.run_coroutine_threadsafe(
            self.mcp_manager.initialize_servers(), self.loop
        )

    def change_system_prompt(self, prompt):
        self.prompt = prompt
        # 更新系统prompt至上下文
        self.dialogue.update_system_message(self.prompt)

    def chat(self, query):

        self.dialogue.put(Message(role="user", content=query))

        response_message = []
        processed_chars = 0  # 跟踪已处理的字符位置
        try:
            # 使用带记忆的对话
            memory_str = None
            if self.memory is not None:
                future = asyncio.run_coroutine_threadsafe(
                    self.memory.query_memory(query), self.loop
                )
                memory_str = future.result()

            self.logger.bind(tag=TAG).debug(f"记忆内容: {memory_str}")
            llm_responses = self.llm.response(
                self.session_id, self.dialogue.get_llm_dialogue_with_memory(memory_str)
            )
        except Exception as e:
            self.logger.bind(tag=TAG).error(f"LLM 处理出错 {query}: {e}")
            return None

        self.llm_finish_task = False
        text_index = 0
        for content in llm_responses:
            response_message.append(content)
            if self.client_abort:
                break

            # 合并当前全部文本并处理未分割部分
            full_text = "".join(response_message)
            current_text = full_text[processed_chars:]  # 从未处理的位置开始

            # 查找最后一个有效标点
            punctuations = ("。", ".", "？", "?", "！", "!", "；", ";", "：")
            last_punct_pos = -1
            number_flag = True
            for punct in punctuations:
                pos = current_text.rfind(punct)
                prev_char = current_text[pos - 1] if pos - 1 >= 0 else ""
                # 如果.前面是数字统一判断为小数
                if prev_char.isdigit() and punct == ".":
                    number_flag = False
                if pos > last_punct_pos and number_flag:
                    last_punct_pos = pos

            # 找到分割点则处理
            if last_punct_pos != -1:
                segment_text_raw = current_text[: last_punct_pos + 1]
                segment_text = get_string_no_punctuation_or_emoji(segment_text_raw)
                if segment_text:
                    # 强制设置空字符，测试TTS出错返回语音的健壮性
                    # if text_index % 2 == 0:
                    #     segment_text = " "
                    text_index += 1
                    self.recode_first_last_text(segment_text, text_index)
                    future = self.executor.submit(
                        self.speak_and_play, segment_text, text_index
                    )
                    self.tts_queue.put((future, text_index))
                    processed_chars += len(segment_text_raw)  # 更新已处理字符位置

        # 处理最后剩余的文本
        full_text = "".join(response_message)
        remaining_text = full_text[processed_chars:]
        if remaining_text:
            segment_text = get_string_no_punctuation_or_emoji(remaining_text)
            if segment_text:
                text_index += 1
                self.recode_first_last_text(segment_text, text_index)
                future = self.executor.submit(
                    self.speak_and_play, segment_text, text_index
                )
                self.tts_queue.put((future, text_index))

        self.llm_finish_task = True
        self.dialogue.put(Message(role="assistant", content="".join(response_message)))
        self.logger.bind(tag=TAG).debug(
            json.dumps(self.dialogue.get_llm_dialogue(), indent=4, ensure_ascii=False)
        )
        return True

    def chat_with_function_calling(self, query, tool_call=False):
        self.logger.bind(tag=TAG).debug(f"Chat with function calling start: {query}")
        """Chat with function calling for intent detection using streaming"""

        if not tool_call:
            self.dialogue.put(Message(role="user", content=query))

        # Define intent functions
        functions = None
        if hasattr(self, "func_handler"):
            functions = self.func_handler.get_functions()
        response_message = []
        processed_chars = 0  # 跟踪已处理的字符位置

        try:
            start_time = time.time()

            # 使用带记忆的对话
            memory_str = None
            if self.memory is not None:
                future = asyncio.run_coroutine_threadsafe(
                    self.memory.query_memory(query), self.loop
                )
                memory_str = future.result()

            # self.logger.bind(tag=TAG).info(f"对话记录: {self.dialogue.get_llm_dialogue_with_memory(memory_str)}")

            # 使用支持functions的streaming接口
            llm_responses = self.llm.response_with_functions(
                self.session_id,
                self.dialogue.get_llm_dialogue_with_memory(memory_str),
                functions=functions,
            )
        except Exception as e:
            self.logger.bind(tag=TAG).error(f"LLM 处理出错 {query}: {e}")
            return None

        self.llm_finish_task = False
        text_index = 0

        # 处理流式响应
        tool_call_flag = False
        function_name = None
        function_id = None
        function_arguments = ""
        content_arguments = ""

        for response in llm_responses:
            content, tools_call = response

            if "content" in response:
                content = response["content"]
                tools_call = None
            if content is not None and len(content) > 0:
                content_arguments += content

            if not tool_call_flag and content_arguments.startswith("<tool_call>"):
                # print("content_arguments", content_arguments)
                tool_call_flag = True

            if tools_call is not None:
                tool_call_flag = True
                if tools_call[0].id is not None:
                    function_id = tools_call[0].id
                if tools_call[0].function.name is not None:
                    function_name = tools_call[0].function.name
                if tools_call[0].function.arguments is not None:
                    function_arguments += tools_call[0].function.arguments

            if content is not None and len(content) > 0:
                if not tool_call_flag:
                    response_message.append(content)

                    if self.client_abort:
                        break

                    end_time = time.time()
                    # self.logger.bind(tag=TAG).debug(f"大模型返回时间: {end_time - start_time} 秒, 生成token={content}")

                    # 处理文本分段和TTS逻辑
                    # 合并当前全部文本并处理未分割部分
                    full_text = "".join(response_message)
                    current_text = full_text[processed_chars:]  # 从未处理的位置开始

                    # 查找最后一个有效标点
                    punctuations = ("。", ".", "？", "?", "！", "!", "；", ";", "：")
                    last_punct_pos = -1
                    number_flag = True
                    for punct in punctuations:
                        pos = current_text.rfind(punct)
                        prev_char = current_text[pos - 1] if pos - 1 >= 0 else ""
                        # 如果.前面是数字统一判断为小数
                        if prev_char.isdigit() and punct == ".":
                            number_flag = False
                        if pos > last_punct_pos and number_flag:
                            last_punct_pos = pos

                    # 找到分割点则处理
                    if last_punct_pos != -1:
                        segment_text_raw = current_text[: last_punct_pos + 1]
                        segment_text = get_string_no_punctuation_or_emoji(
                            segment_text_raw
                        )
                        if segment_text:
                            text_index += 1
                            self.recode_first_last_text(segment_text, text_index)
                            future = self.executor.submit(
                                self.speak_and_play, segment_text, text_index
                            )
                            self.tts_queue.put((future, text_index))
                            # 更新已处理字符位置
                            processed_chars += len(segment_text_raw)

        # 处理function call
        if tool_call_flag:
            bHasError = False
            if function_id is None:
                a = extract_json_from_string(content_arguments)
                if a is not None:
                    try:
                        content_arguments_json = json.loads(a)
                        function_name = content_arguments_json["name"]
                        function_arguments = json.dumps(
                            content_arguments_json["arguments"], ensure_ascii=False
                        )
                        function_id = str(uuid.uuid4().hex)
                    except Exception as e:
                        bHasError = True
                        response_message.append(a)
                else:
                    bHasError = True
                    response_message.append(content_arguments)
                if bHasError:
                    self.logger.bind(tag=TAG).error(
                        f"function call error: {content_arguments}"
                    )
            if not bHasError:
                response_message.clear()
                self.logger.bind(tag=TAG).debug(
                    f"function_name={function_name}, function_id={function_id}, function_arguments={function_arguments}"
                )
                function_call_data = {
                    "name": function_name,
                    "id": function_id,
                    "arguments": function_arguments,
                }

                # 处理MCP工具调用
                if self.mcp_manager.is_mcp_tool(function_name):
                    result = self._handle_mcp_tool_call(function_call_data)
                else:
                    # 处理系统函数
                    result = self.func_handler.handle_llm_function_call(
                        self, function_call_data
                    )
                self._handle_function_result(result, function_call_data, text_index + 1)

        # 处理最后剩余的文本
        full_text = "".join(response_message)
        remaining_text = full_text[processed_chars:]
        if remaining_text:
            segment_text = get_string_no_punctuation_or_emoji(remaining_text)
            if segment_text:
                text_index += 1
                self.recode_first_last_text(segment_text, text_index)
                future = self.executor.submit(
                    self.speak_and_play, segment_text, text_index
                )
                self.tts_queue.put((future, text_index))

        # 存储对话内容
        if len(response_message) > 0:
            self.dialogue.put(
                Message(role="assistant", content="".join(response_message))
            )

        self.llm_finish_task = True
        self.logger.bind(tag=TAG).debug(
            json.dumps(self.dialogue.get_llm_dialogue(), indent=4, ensure_ascii=False)
        )

        return True

    def _handle_mcp_tool_call(self, function_call_data):
        function_arguments = function_call_data["arguments"]
        function_name = function_call_data["name"]
        try:
            args_dict = function_arguments
            if isinstance(function_arguments, str):
                try:
                    args_dict = json.loads(function_arguments)
                except json.JSONDecodeError:
                    self.logger.bind(tag=TAG).error(
                        f"无法解析 function_arguments: {function_arguments}"
                    )
                    return ActionResponse(
                        action=Action.REQLLM, result="参数解析失败", response=""
                    )

            tool_result = asyncio.run_coroutine_threadsafe(
                self.mcp_manager.execute_tool(function_name, args_dict), self.loop
            ).result()
            # meta=None content=[TextContent(type='text', text='北京当前天气:\n温度: 21°C\n天气: 晴\n湿度: 6%\n风向: 西北 风\n风力等级: 5级', annotations=None)] isError=False
            content_text = ""
            if tool_result is not None and tool_result.content is not None:
                for content in tool_result.content:
                    content_type = content.type
                    if content_type == "text":
                        content_text = content.text
                    elif content_type == "image":
                        pass

            if len(content_text) > 0:
                return ActionResponse(
                    action=Action.REQLLM, result=content_text, response=""
                )

        except Exception as e:
            self.logger.bind(tag=TAG).error(f"MCP工具调用错误: {e}")
            return ActionResponse(
                action=Action.REQLLM, result="工具调用出错", response=""
            )

        return ActionResponse(action=Action.REQLLM, result="工具调用出错", response="")

    def _handle_function_result(self, result, function_call_data, text_index):
        if result.action == Action.RESPONSE:  # 直接回复前端
            text = result.response
            self.recode_first_last_text(text, text_index)
            future = self.executor.submit(self.speak_and_play, text, text_index)
            self.tts_queue.put((future, text_index))
            self.dialogue.put(Message(role="assistant", content=text))
        elif result.action == Action.REQLLM:  # 调用函数后再请求llm生成回复
            text = result.result
            if text is not None and len(text) > 0:
                function_id = function_call_data["id"]
                function_name = function_call_data["name"]
                function_arguments = function_call_data["arguments"]
                self.dialogue.put(
                    Message(
                        role="assistant",
                        tool_calls=[
                            {
                                "id": function_id,
                                "function": {
                                    "arguments": function_arguments,
                                    "name": function_name,
                                },
                                "type": "function",
                                "index": 0,
                            }
                        ],
                    )
                )

                self.dialogue.put(
                    Message(role="tool", tool_call_id=function_id, content=text)
                )
                self.chat_with_function_calling(text, tool_call=True)
        elif result.action == Action.NOTFOUND or result.action == Action.ERROR:
            text = result.result
            self.recode_first_last_text(text, text_index)
            future = self.executor.submit(self.speak_and_play, text, text_index)
            self.tts_queue.put((future, text_index))
            self.dialogue.put(Message(role="assistant", content=text))
        else:
            pass

    def _tts_priority_thread(self):
        while not self.stop_event.is_set():
            text = None
            try:
                try:
                    item = self.tts_queue.get(timeout=1)
                    if item is None:
                        continue
                    future, text_index = item  # 解包获取 Future 和 text_index
                except queue.Empty:
                    if self.stop_event.is_set():
                        break
                    continue
                if future is None:
                    continue
                text = None
                opus_datas, tts_file = [], None
                try:
                    self.logger.bind(tag=TAG).debug("正在处理TTS任务...")
                    tts_timeout = int(self.config.get("tts_timeout", 10))
                    tts_file, text, _ = future.result(timeout=tts_timeout)
                    if text is None or len(text) <= 0:
                        self.logger.bind(tag=TAG).error(
                            f"TTS出错：{text_index}: tts text is empty"
                        )
                    elif tts_file is None:
                        self.logger.bind(tag=TAG).error(
                            f"TTS出错： file is empty: {text_index}: {text}"
                        )
                    else:
                        self.logger.bind(tag=TAG).debug(
                            f"TTS生成：文件路径: {tts_file}"
                        )
                        if os.path.exists(tts_file):
                            if self.audio_format == "pcm":
                                audio_datas, _ = self.tts.audio_to_pcm_data(tts_file)
                            else:
                                audio_datas, _ = self.tts.audio_to_opus_data(tts_file)
                            # 在这里上报TTS数据（使用文件路径）
                            enqueue_tts_report(self, 2, text, audio_datas)
                        else:
                            self.logger.bind(tag=TAG).error(
                                f"TTS出错：文件不存在{tts_file}"
                            )
                except TimeoutError:
                    self.logger.bind(tag=TAG).error("TTS超时")
                except Exception as e:
                    self.logger.bind(tag=TAG).error(f"TTS出错: {e}")
                if not self.client_abort:
                    # 如果没有中途打断就发送语音
                    self.audio_play_queue.put((audio_datas, text, text_index))
                if (
                    self.tts.delete_audio_file
                    and tts_file is not None
                    and os.path.exists(tts_file)
                ):
                    os.remove(tts_file)
            except Exception as e:
                self.logger.bind(tag=TAG).error(f"TTS任务处理错误: {e}")
                self.clearSpeakStatus()
                asyncio.run_coroutine_threadsafe(
                    self.websocket.send(
                        json.dumps(
                            {
                                "type": "tts",
                                "state": "stop",
                                "session_id": self.session_id,
                            }
                        )
                    ),
                    self.loop,
                )
                self.logger.bind(tag=TAG).error(
                    f"tts_priority priority_thread: {text} {e}"
                )

    def _audio_play_priority_thread(self):
        while not self.stop_event.is_set():
            text = None
            try:
                try:
                    audio_datas, text, text_index = self.audio_play_queue.get(timeout=1)
                except queue.Empty:
                    if self.stop_event.is_set():
                        break
                    continue
                future = asyncio.run_coroutine_threadsafe(
                    sendAudioMessage(self, audio_datas, text, text_index), self.loop
                )
                future.result()
            except Exception as e:
                self.logger.bind(tag=TAG).error(
                    f"audio_play_priority priority_thread: {text} {e}"
                )

    def _tts_report_worker(self):
        """TTS上报工作线程"""

        while not self.stop_event.is_set():
            try:
                # 从队列获取数据，设置超时以便定期检查停止事件
                item = self.tts_report_queue.get(timeout=1)
                if item is None:  # 检测毒丸对象
                    break

                type, text, audio_data = item

                try:
                    # 执行上报（传入二进制数据）
                    report_tts(self, type, text, audio_data)
                except Exception as e:
                    self.logger.bind(tag=TAG).error(f"TTS上报线程异常: {e}")
                finally:
                    # 标记任务完成
                    self.tts_report_queue.task_done()
            except queue.Empty:
                continue
            except Exception as e:
                self.logger.bind(tag=TAG).error(f"TTS上报工作线程异常: {e}")

        self.logger.bind(tag=TAG).info("TTS上报线程已退出")

    def speak_and_play(self, text, text_index=0):
        if text is None or len(text) <= 0:
            self.logger.bind(tag=TAG).info(f"无需tts转换，query为空，{text}")
            return None, text, text_index
        tts_file = self.tts.to_tts(text)
        if tts_file is None:
            self.logger.bind(tag=TAG).error(f"tts转换失败，{text}")
            return None, text, text_index
        self.logger.bind(tag=TAG).debug(f"TTS 文件生成完毕: {tts_file}")
        if self.max_output_size > 0:
            add_device_output(self.headers.get("device-id"), len(text))
        return tts_file, text, text_index

    def clearSpeakStatus(self):
        self.logger.bind(tag=TAG).debug(f"清除服务端讲话状态")
        self.asr_server_receive = True
        self.tts_last_text_index = -1
        self.tts_first_text_index = -1

    def recode_first_last_text(self, text, text_index=0):
        if self.tts_first_text_index == -1:
            self.logger.bind(tag=TAG).info(f"大模型说出第一句话: {text}")
            self.tts_first_text_index = text_index
        self.tts_last_text_index = text_index

    async def close(self, ws=None):
        """资源清理方法"""
        # 取消超时任务
        if self.timeout_task:
            self.timeout_task.cancel()
            self.timeout_task = None

        # 清理MCP资源
        if hasattr(self, "mcp_manager") and self.mcp_manager:
            await self.mcp_manager.cleanup_all()

        # 触发停止事件并清理资源
        if self.stop_event:
            self.stop_event.set()

        # 立即关闭线程池
        if self.executor:
            self.executor.shutdown(wait=False, cancel_futures=True)
            self.executor = None

        # 添加毒丸对象到上报队列确保线程退出
        self.tts_report_queue.put(None)

        # 清空任务队列
        self.clear_queues()

        if ws:
            await ws.close()
        elif self.websocket:
            await self.websocket.close()
        self.logger.bind(tag=TAG).info("连接资源已释放")

    def clear_queues(self):
        # 清空所有任务队列
        self.logger.bind(tag=TAG).debug(
            f"开始清理: TTS队列大小={self.tts_queue.qsize()}, 音频队列大小={self.audio_play_queue.qsize()}"
        )
        for q in [self.tts_queue, self.audio_play_queue]:
            if not q:
                continue
            while not q.empty():
                try:
                    q.get_nowait()
                except queue.Empty:
                    continue
            q.queue.clear()
            # 添加毒丸信号到队列，确保线程退出
            # q.queue.put(None)
        self.logger.bind(tag=TAG).debug(
            f"清理结束: TTS队列大小={self.tts_queue.qsize()}, 音频队列大小={self.audio_play_queue.qsize()}"
        )

    def reset_vad_states(self):
        self.client_audio_buffer = bytearray()
        self.client_have_voice = False
        self.client_have_voice_last_time = 0
        self.client_voice_stop = False
        self.logger.bind(tag=TAG).debug("VAD states reset.")

    def chat_and_close(self, text):
        """Chat with the user and then close the connection"""
        try:
            # Use the existing chat method
            self.chat(text)

            # After chat is complete, close the connection
            self.close_after_chat = True
        except Exception as e:
            self.logger.bind(tag=TAG).error(f"Chat and close error: {str(e)}")

    async def _check_timeout(self):
        """检查连接超时"""
        try:
            while not self.stop_event.is_set():
                await asyncio.sleep(self.timeout_seconds)
                if not self.stop_event.is_set():
                    self.logger.bind(tag=TAG).info("连接超时，准备关闭")
                    await self.close(self.websocket)
                    break
        except Exception as e:
            self.logger.bind(tag=TAG).error(f"超时检查任务出错: {e}")


def filter_sensitive_info(config: dict) -> dict:
    """
    过滤配置中的敏感信息
    Args:
        config: 原始配置字典
    Returns:
        过滤后的配置字典
    """
    sensitive_keys = [
        "api_key",
        "personal_access_token",
        "access_token",
        "token",
        "secret",
        "access_key_secret",
        "secret_key",
    ]

    def _filter_dict(d: dict) -> dict:
        filtered = {}
        for k, v in d.items():
            if any(sensitive in k.lower() for sensitive in sensitive_keys):
                filtered[k] = "***"
            elif isinstance(v, dict):
                filtered[k] = _filter_dict(v)
            elif isinstance(v, list):
                filtered[k] = [_filter_dict(i) if isinstance(i, dict) else i for i in v]
            else:
                filtered[k] = v
        return filtered

    return _filter_dict(copy.deepcopy(config))<|MERGE_RESOLUTION|>--- conflicted
+++ resolved
@@ -241,7 +241,6 @@
         elif isinstance(message, bytes):
             await handleAudioMessage(self, message)
 
-<<<<<<< HEAD
     async def handle_restart(self, message):
         """处理服务器重启请求"""
         try:
@@ -280,10 +279,7 @@
                 "message": f"Restart failed: {str(e)}"
             }))
 
-    def _initialize_components(self, private_config):
-=======
     def _initialize_components(self):
->>>>>>> 91b80f7c
         """初始化组件"""
         if self.config.get("prompt") is not None:
             self.prompt = self.config["prompt"]
