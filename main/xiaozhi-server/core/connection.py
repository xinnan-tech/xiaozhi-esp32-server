import os
import json
import uuid
import time
import copy
import asyncio
import traceback

import websockets
from typing import Dict, Any
from plugins_func.loadplugins import auto_import_modules
from config.logger import setup_logging
from core.utils.dialogue import Message, Dialogue
from core.handle.textHandle import handleTextMessage
from core.utils.util import get_string_no_punctuation_or_emoji, extract_json_from_string, get_ip_info
from core.handle.sendAudioHandle import sendAudioMessage
from core.handle.receiveAudioHandle import handleAudioMessage
from core.handle.functionHandler import FunctionHandler
from plugins_func.register import Action
from config.private_config import PrivateConfig
from core.auth import AuthMiddleware, AuthenticationError
from core.utils.auth_code_gen import AuthCodeGenerator

TAG = __name__

auto_import_modules('plugins_func.functions')


class TTSException(RuntimeError):
    pass


class ConnectionHandler:
    def __init__(self, config: Dict[str, Any], _vad, _asr, _llm, _tts, _memory, _intent):
        self.config = config
        self.logger = setup_logging()
        self.auth = AuthMiddleware(config)

        self.websocket = None
        self.headers = None
        self.client_ip = None
        self.client_ip_info = {}
        self.session_id = None
        self.prompt = None
        self.welcome_msg = None

        # 客户端状态相关
        self.client_abort = False
        self.client_listen_mode = "auto"

        # 异步任务相关
        self.loop = asyncio.get_running_loop()
        self.stop_event = asyncio.Event()
        self.tts_queue = asyncio.Queue()
        self.audio_play_queue = asyncio.Queue()
        self.background_tasks = set()

        # 依赖的组件
        self.vad = _vad
        self.asr = _asr
        self.llm = _llm
        self.tts = _tts
        self.memory = _memory
        self.intent = _intent

        # vad相关变量
        self.client_audio_buffer = bytes()
        self.client_have_voice = False
        self.client_have_voice_last_time = 0.0
        self.client_no_voice_last_time = 0.0
        self.client_voice_stop = False

        # asr相关变量
        self.asr_audio = []
        self.asr_server_receive = True

        # llm相关变量
        self.llm_finish_task = False
        self.dialogue = Dialogue()

        # tts相关变量
        self.tts_first_text_index = -1
        self.tts_last_text_index = -1

        # iot相关变量
        self.iot_descriptors = {}

        self.cmd_exit = self.config["CMD_exit"]
        self.max_cmd_length = 0
        for cmd in self.cmd_exit:
            if len(cmd) > self.max_cmd_length:
                self.max_cmd_length = len(cmd)

        self.private_config = None
        self.auth_code_gen = AuthCodeGenerator.get_instance()
        self.is_device_verified = False  # 添加设备验证状态标志
        self.close_after_chat = False  # 是否在聊天结束后关闭连接
        self.use_function_call_mode = False
        if self.config["selected_module"]["Intent"] == 'function_call':
            self.use_function_call_mode = True

    async def handle_connection(self, ws):
        try:
            # 获取并验证headers
            self.headers = dict(ws.request.headers)
            # 获取客户端ip地址
            self.client_ip = ws.remote_address[0]
            self.logger.bind(tag=TAG).info(f"{self.client_ip} conn - Headers: {self.headers}")

            # 进行认证
            await self.auth.authenticate(self.headers)
            device_id = self.headers.get("device-id", None)

            # 认证通过,继续处理
            self.websocket = ws
            self.session_id = str(uuid.uuid4())

            self.welcome_msg = self.config["xiaozhi"]
            self.welcome_msg["session_id"] = self.session_id
            await self.websocket.send(json.dumps(self.welcome_msg))
            # Load private configuration if device_id is provided
            bUsePrivateConfig = self.config.get("use_private_config", False)
            self.logger.bind(tag=TAG).info(f"bUsePrivateConfig: {bUsePrivateConfig}, device_id: {device_id}")
            if bUsePrivateConfig and device_id:
                try:
                    self.private_config = PrivateConfig(device_id, self.config, self.auth_code_gen)
                    await self.private_config.load_or_create()
                    # 判断是否已经绑定
                    owner = self.private_config.get_owner()
                    self.is_device_verified = owner is not None

                    if self.is_device_verified:
                        await self.private_config.update_last_chat_time()

                    llm, tts = self.private_config.create_private_instances()
                    if all([llm, tts]):
                        self.llm = llm
                        self.tts = tts
                        self.logger.bind(tag=TAG).info(f"Loaded private config and instances for device {device_id}")
                    else:
                        self.logger.bind(tag=TAG).error(f"Failed to create instances for device {device_id}")
                        self.private_config = None
                except Exception as e:
                    self.logger.bind(tag=TAG).error(f"Error initializing private config: {e}")
                    self.private_config = None
                    raise

<<<<<<< HEAD
            # 认证通过,继续处理
            self.websocket = ws
            self.session_id = str(uuid.uuid4())

            self.welcome_msg = copy.deepcopy(self.config["xiaozhi"])
            self.welcome_msg["session_id"] = self.session_id
            await self.websocket.send(json.dumps(self.welcome_msg))

            # 异步初始化
            await self.loop.run_in_executor(None, self._initialize_components)

            # 启动TTS任务
            tts_task = asyncio.create_task(self._tts_priority_task())
            self.background_tasks.add(tts_task)
            tts_task.add_done_callback(self.background_tasks.discard)
=======
            # 异步初始化
            self.executor.submit(self._initialize_components)
            # tts 消化线程
            tts_priority = threading.Thread(target=self._tts_priority_thread, daemon=True)
            tts_priority.start()
>>>>>>> f2ae398d

            # 启动音频播放任务
            audio_play_task = asyncio.create_task(self._audio_play_priority_task())
            self.background_tasks.add(audio_play_task)
            audio_play_task.add_done_callback(self.background_tasks.discard)

            try:
                async for message in self.websocket:
                    await self._route_message(message)
            except websockets.exceptions.ConnectionClosed:
                self.logger.bind(tag=TAG).info("客户端断开连接")
                await self.close()

        except AuthenticationError as e:
            self.logger.bind(tag=TAG).error(f"Authentication failed: {str(e)}")
            await ws.close()
            return
        except Exception as e:
            stack_trace = traceback.format_exc()
            self.logger.bind(tag=TAG).error(f"Connection error: {str(e)}-{stack_trace}")
            await ws.close()
            return
        finally:
            await self.memory.save_memory(self.dialogue.dialogue)

    async def _route_message(self, message):
        """消息路由"""
        if isinstance(message, str):
            await handleTextMessage(self, message)
        elif isinstance(message, bytes):
            await handleAudioMessage(self, message)

    def _initialize_components(self):
        """加载插件"""
        self.func_handler = FunctionHandler(self)

        """加载提示词"""
        self.prompt = self.config["prompt"]
        if self.private_config:
            self.prompt = self.private_config.private_config.get("prompt", self.prompt)
        self.dialogue.put(Message(role="system", content=self.prompt))

        """加载记忆"""
        device_id = self.headers.get("device-id", None)
        self.memory.init_memory(device_id, self.llm)
        self.intent.set_llm(self.llm)

        """加载位置信息"""
        self.client_ip_info = get_ip_info(self.client_ip)
        if self.client_ip_info is not None and "city" in self.client_ip_info:
            self.logger.bind(tag=TAG).info(f"Client ip info: {self.client_ip_info}")
            self.prompt = self.prompt + f"\nuser location:{self.client_ip_info}"
            self.dialogue.update_system_message(self.prompt)

    def change_system_prompt(self, prompt):
        self.prompt = prompt
        # 找到原来的role==system，替换原来的系统提示
        for m in self.dialogue.dialogue:
            if m.role == "system":
                m.content = prompt

    async def _check_and_broadcast_auth_code(self):
        """检查设备绑定状态并广播认证码"""
        if not self.private_config.get_owner():
            auth_code = self.private_config.get_auth_code()
            if auth_code:
                # 发送验证码语音提示
                text = f"请在后台输入验证码：{' '.join(auth_code)}"
                self.recode_first_last_text(text)
                await self.tts_queue.put((text, 0))
            return False
        return True

    def isNeedAuth(self):
        bUsePrivateConfig = self.config.get("use_private_config", False)
        if not bUsePrivateConfig:
            # 如果不使用私有配置，就不需要验证
            return False
        return not self.is_device_verified

    async def chat(self, query):
        if self.isNeedAuth():
            self.llm_finish_task = True
            await self._check_and_broadcast_auth_code()
            return True

        self.dialogue.put(Message(role="user", content=query))

        response_message = []
        processed_chars = 0  # 跟踪已处理的字符位置
        try:
            start_time = time.time()
            # 使用带记忆的对话
            memory_str = await self.memory.query_memory(query)

            self.logger.bind(tag=TAG).debug(f"记忆内容: {memory_str}")
            llm_responses = self.llm.response(
                self.session_id,
                self.dialogue.get_llm_dialogue_with_memory(memory_str)
            )
        except Exception as e:
            self.logger.bind(tag=TAG).error(f"LLM 处理出错 {query}: {e}")
            return None

        self.llm_finish_task = False
        text_index = 0
        for content in llm_responses:
            response_message.append(content)
            if self.client_abort:
                break

            end_time = time.time()
            self.logger.bind(tag=TAG).debug(f"大模型返回时间: {end_time - start_time} 秒, 生成token={content}")

            # 合并当前全部文本并处理未分割部分
            full_text = "".join(response_message)
            current_text = full_text[processed_chars:]  # 从未处理的位置开始

            # 查找最后一个有效标点
            punctuations = ("。", "？", "！", "；", "：")
            last_punct_pos = -1
            for punct in punctuations:
                pos = current_text.rfind(punct)
                if pos > last_punct_pos:
                    last_punct_pos = pos

            # 找到分割点则处理
            if last_punct_pos != -1:
                segment_text_raw = current_text[:last_punct_pos + 1]
                segment_text = get_string_no_punctuation_or_emoji(segment_text_raw)
                if segment_text:
                    # 强制设置空字符，测试TTS出错返回语音的健壮性
                    # if text_index % 2 == 0:
                    #     segment_text = " "
                    text_index += 1
                    self.recode_first_last_text(segment_text, text_index)
                    await self.tts_queue.put((segment_text, text_index))
                    processed_chars += len(segment_text_raw)  # 更新已处理字符位置

        # 处理最后剩余的文本
        full_text = "".join(response_message)
        remaining_text = full_text[processed_chars:]
        if remaining_text:
            segment_text = get_string_no_punctuation_or_emoji(remaining_text)
            if segment_text:
                text_index += 1
                self.recode_first_last_text(segment_text, text_index)
                await self.tts_queue.put((segment_text, text_index))

        self.llm_finish_task = True
        self.dialogue.put(Message(role="assistant", content="".join(response_message)))
        self.logger.bind(tag=TAG).debug(json.dumps(self.dialogue.get_llm_dialogue(), indent=4, ensure_ascii=False))
        return True

    def create_chat_task(self, query):
        task = asyncio.create_task(self.chat(query))
        self.background_tasks.add(task)
        task.add_done_callback(self.background_tasks.discard)

    async def chat_with_function_calling(self, query, tool_call=False):
        self.logger.bind(tag=TAG).debug(f"Chat with function calling start: {query}")
        """Chat with function calling for intent detection using streaming"""
        if self.isNeedAuth():
            self.llm_finish_task = True
            await self._check_and_broadcast_auth_code()
            return True

        if not tool_call:
            self.dialogue.put(Message(role="user", content=query))

        # Define intent functions
        functions = self.func_handler.get_functions()

        response_message = []
        processed_chars = 0  # 跟踪已处理的字符位置

        try:
            start_time = time.time()

            # 使用带记忆的对话
            memory_str = await self.memory.query_memory(query)

            # self.logger.bind(tag=TAG).info(f"对话记录: {self.dialogue.get_llm_dialogue_with_memory(memory_str)}")

            # 使用支持functions的streaming接口
            llm_responses = self.llm.response_with_functions(
                self.session_id,
                self.dialogue.get_llm_dialogue_with_memory(memory_str),
                functions=functions
            )
        except Exception as e:
            self.logger.bind(tag=TAG).error(f"LLM 处理出错 {query}: {e}")
            return None

        self.llm_finish_task = False
        text_index = 0

        # 处理流式响应
        tool_call_flag = False
        function_name = None
        function_id = None
        function_arguments = ""
        content_arguments = ""
        for response in llm_responses:
            content, tools_call = response
            if content is not None and len(content) > 0:
                if len(response_message) <= 0 and (content == "```" or "<tool_call>" in content):
                    tool_call_flag = True

            if tools_call is not None:
                tool_call_flag = True
                if tools_call[0].id is not None:
                    function_id = tools_call[0].id
                if tools_call[0].function.name is not None:
                    function_name = tools_call[0].function.name
                if tools_call[0].function.arguments is not None:
                    function_arguments += tools_call[0].function.arguments

            if content is not None and len(content) > 0:
                if tool_call_flag:
                    content_arguments += content
                else:
                    response_message.append(content)

                    if self.client_abort:
                        break

                    end_time = time.time()
                    self.logger.bind(tag=TAG).debug(f"大模型返回时间: {end_time - start_time} 秒, 生成token={content}")

                    # 处理文本分段和TTS逻辑
                    # 合并当前全部文本并处理未分割部分
                    full_text = "".join(response_message)
                    current_text = full_text[processed_chars:]  # 从未处理的位置开始

                    # 查找最后一个有效标点
                    punctuations = ("。", "？", "！", "；", "：")
                    last_punct_pos = -1
                    for punct in punctuations:
                        pos = current_text.rfind(punct)
                        if pos > last_punct_pos:
                            last_punct_pos = pos

                    # 找到分割点则处理
                    if last_punct_pos != -1:
                        segment_text_raw = current_text[:last_punct_pos + 1]
                        segment_text = get_string_no_punctuation_or_emoji(segment_text_raw)
                        if segment_text:
                            text_index += 1
                            self.recode_first_last_text(segment_text, text_index)
                            await self.tts_queue.put((segment_text, text_index))
                            processed_chars += len(segment_text_raw)  # 更新已处理字符位置

        # 处理function call
        if tool_call_flag:
            bHasError = False
            if function_id is None:
                a = extract_json_from_string(content_arguments)
                if a is not None:
                    try:
                        content_arguments_json = json.loads(a)
                        function_name = content_arguments_json["name"]
                        function_arguments = json.dumps(content_arguments_json["arguments"], ensure_ascii=False)
                        function_id = str(uuid.uuid4().hex)
                    except Exception as e:
                        bHasError = True
                        response_message.append(a)
                else:
                    bHasError = True
                    response_message.append(content_arguments)
                if bHasError:
                    self.logger.bind(tag=TAG).error(f"function call error: {content_arguments}")
                else:
                    function_arguments = json.loads(function_arguments)
            if not bHasError:
                self.logger.bind(tag=TAG).info(
                    f"function_name={function_name}, function_id={function_id}, function_arguments={function_arguments}")
                function_call_data = {
                    "name": function_name,
                    "id": function_id,
                    "arguments": function_arguments
                }
                result = self.func_handler.handle_llm_function_call(self, function_call_data)
                await self._handle_function_result(result, function_call_data, text_index + 1)

        # 处理最后剩余的文本
        full_text = "".join(response_message)
        remaining_text = full_text[processed_chars:]
        if remaining_text:
            segment_text = get_string_no_punctuation_or_emoji(remaining_text)
            if segment_text:
                text_index += 1
                self.recode_first_last_text(segment_text, text_index)
                await self.tts_queue.put((segment_text, text_index))

        # 存储对话内容
        if len(response_message) > 0:
            self.dialogue.put(Message(role="assistant", content="".join(response_message)))

        self.llm_finish_task = True
        self.logger.bind(tag=TAG).debug(json.dumps(self.dialogue.get_llm_dialogue(), indent=4, ensure_ascii=False))

        return True

    def create_chat_with_function_calling_task(self, query, tool_call=False):
        task = asyncio.create_task(self.chat_with_function_calling(query, tool_call))
        self.background_tasks.add(task)
        task.add_done_callback(self.background_tasks.discard)

    async def _handle_function_result(self, result, function_call_data, text_index):
        if result.action == Action.RESPONSE:  # 直接回复前端
            text = result.response
            self.recode_first_last_text(text, text_index)
            await self.tts_queue.put((text, text_index))
            self.dialogue.put(Message(role="assistant", content=text))
        elif result.action == Action.REQLLM:  # 调用函数后再请求llm生成回复

            text = result.result
            if text is not None and len(text) > 0:
                function_id = function_call_data["id"]
                function_name = function_call_data["name"]
                function_arguments = function_call_data["arguments"]
                self.dialogue.put(Message(role='assistant',
                                          tool_calls=[{"id": function_id,
                                                       "function": {"arguments": function_arguments,
                                                                    "name": function_name},
                                                       "type": 'function',
                                                       "index": 0}]))

                self.dialogue.put(Message(role="tool", tool_call_id=function_id, content=text))
                await self.chat_with_function_calling(text, tool_call=True)
        elif result.action == Action.NOTFOUND:
            text = result.result
            self.recode_first_last_text(text, text_index)
            await self.tts_queue.put((text, text_index))
            self.dialogue.put(Message(role="assistant", content=text))
        else:
            text = result.result
            self.recode_first_last_text(text, text_index)
            await self.tts_queue.put((text, text_index))
            self.dialogue.put(Message(role="assistant", content=text))

    async def _tts_priority_task(self):
        while not self.stop_event.is_set():
            text = None
            try:
                text, text_index = await self.tts_queue.get()
                if text is None:
                    continue
                
                opus_datas, tts_file = [], None
                try:
                    self.logger.bind(tag=TAG).debug("正在处理TTS任务...")
                    tts_timeout = self.config.get("tts_timeout", 10)
                    tts_file, text, text_index = await asyncio.wait_for(self.speak_and_play(text, text_index), timeout=tts_timeout)
                    
                    if text is None or len(text) <= 0:
                        self.logger.bind(tag=TAG).error(f"TTS出错：{text_index}: tts text is empty")
                    elif tts_file is None:
                        self.logger.bind(tag=TAG).error(f"TTS出错： file is empty: {text_index}: {text}")
                    else:
                        self.logger.bind(tag=TAG).debug(f"TTS生成：文件路径: {tts_file}")
                        if os.path.exists(tts_file):
                            opus_datas, duration = self.tts.audio_to_opus_data(tts_file)
                        else:
                            self.logger.bind(tag=TAG).error(f"TTS出错：文件不存在{tts_file}")
                except asyncio.TimeoutError:
                    self.logger.bind(tag=TAG).error("TTS超时")
                except Exception as e:
                    self.logger.bind(tag=TAG).error(f"TTS出错: {e}")
                
                if not self.client_abort:
                    # 如果没有中途打断就发送语音
                    await self.audio_play_queue.put((opus_datas, text, text_index))
                
                if self.tts.delete_audio_file and tts_file is not None and os.path.exists(tts_file):
                    os.remove(tts_file)
            except Exception as e:
                self.logger.bind(tag=TAG).error(f"TTS任务处理错误: {e}")
                self.clearSpeakStatus()
                await self.websocket.send(json.dumps({"type": "tts", "state": "stop", "session_id": self.session_id}))
                self.logger.bind(tag=TAG).error(f"tts_priority task: {text} {e}")

    async def _audio_play_priority_task(self):
        while not self.stop_event.is_set():
            text = None
            try:
                opus_datas, text, text_index = await self.audio_play_queue.get()
                await sendAudioMessage(self, opus_datas, text, text_index)
            except Exception as e:
                self.logger.bind(tag=TAG).error(f"audio_play_priority task: {text} {e}")

    async def speak_and_play(self, text, text_index=0):
        if text is None or len(text) <= 0:
            self.logger.bind(tag=TAG).info(f"无需tts转换，query为空，{text}")
            return None, text, text_index
        
        # 使用事件循环运行同步的TTS方法
        tts_file = await self.loop.run_in_executor(None, self.tts.to_tts, text)
        
        if tts_file is None:
            self.logger.bind(tag=TAG).error(f"tts转换失败，{text}")
            return None, text, text_index
        self.logger.bind(tag=TAG).debug(f"TTS 文件生成完毕: {tts_file}")
        return tts_file, text, text_index

    def clearSpeakStatus(self):
        self.logger.bind(tag=TAG).debug(f"清除服务端讲话状态")
        self.asr_server_receive = True
        self.tts_last_text_index = -1
        self.tts_first_text_index = -1

    def recode_first_last_text(self, text, text_index=0):
        if self.tts_first_text_index == -1:
            self.logger.bind(tag=TAG).info(f"大模型说出第一句话: {text}")
            self.tts_first_text_index = text_index
        self.tts_last_text_index = text_index

    async def close(self):
        """资源清理方法"""

        # 清理其他资源
        self.stop_event.set()
        if self.websocket:
            await self.websocket.close()
        self.logger.bind(tag=TAG).info("连接资源已释放")

    def reset_vad_states(self):
        self.client_audio_buffer = bytes()
        self.client_have_voice = False
        self.client_have_voice_last_time = 0
        self.client_voice_stop = False
        self.logger.bind(tag=TAG).debug("VAD states reset.")

    async def chat_and_close(self, text):
        """Chat with the user and then close the connection"""
        try:
            # Use the existing chat method
            await self.chat(text)

            # After chat is complete, close the connection
            self.close_after_chat = True
        except Exception as e:
            self.logger.bind(tag=TAG).error(f"Chat and close error: {str(e)}")

    def create_chat_and_close_task(self, text):
        task = asyncio.create_task(self.chat_and_close(text))
        self.background_tasks.add(task)
        task.add_done_callback(self.background_tasks.discard)<|MERGE_RESOLUTION|>--- conflicted
+++ resolved
@@ -115,7 +115,7 @@
             self.websocket = ws
             self.session_id = str(uuid.uuid4())
 
-            self.welcome_msg = self.config["xiaozhi"]
+            self.welcome_msg = copy.deepcopy(self.config["xiaozhi"])
             self.welcome_msg["session_id"] = self.session_id
             await self.websocket.send(json.dumps(self.welcome_msg))
             # Load private configuration if device_id is provided
@@ -145,15 +145,6 @@
                     self.private_config = None
                     raise
 
-<<<<<<< HEAD
-            # 认证通过,继续处理
-            self.websocket = ws
-            self.session_id = str(uuid.uuid4())
-
-            self.welcome_msg = copy.deepcopy(self.config["xiaozhi"])
-            self.welcome_msg["session_id"] = self.session_id
-            await self.websocket.send(json.dumps(self.welcome_msg))
-
             # 异步初始化
             await self.loop.run_in_executor(None, self._initialize_components)
 
@@ -161,13 +152,6 @@
             tts_task = asyncio.create_task(self._tts_priority_task())
             self.background_tasks.add(tts_task)
             tts_task.add_done_callback(self.background_tasks.discard)
-=======
-            # 异步初始化
-            self.executor.submit(self._initialize_components)
-            # tts 消化线程
-            tts_priority = threading.Thread(target=self._tts_priority_thread, daemon=True)
-            tts_priority.start()
->>>>>>> f2ae398d
 
             # 启动音频播放任务
             audio_play_task = asyncio.create_task(self._audio_play_priority_task())
