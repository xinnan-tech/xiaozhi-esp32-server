import os
import json
import uuid
import time
import queue
import asyncio
import traceback
from config.logger import setup_logging
import threading
import websockets
from typing import Dict, Any
from core.utils.dialogue import Message, Dialogue
from core.handle.textHandle import handleTextMessage
from core.utils.util import get_string_no_punctuation_or_emoji
from concurrent.futures import ThreadPoolExecutor, TimeoutError
from core.handle.sendAudioHandle import sendAudioMessage
from core.handle.receiveAudioHandle import handleAudioMessage
from config.private_config import PrivateConfig
from core.auth import AuthMiddleware, AuthenticationError
from core.utils.auth_code_gen import AuthCodeGenerator

TAG = __name__


class TTSException(RuntimeError):
    pass


class ConnectionHandler:
    def __init__(self, config: Dict[str, Any], _vad, _asr, _llm, _tts, _music, _memory, _intent):
        self.config = config
        self.logger = setup_logging()
        self.auth = AuthMiddleware(config)

        self.websocket = None
        self.headers = None
        self.session_id = None
        self.prompt = None
        self.welcome_msg = None

        # 客户端状态相关
        self.client_abort = False
        self.client_listen_mode = "auto"

        # 线程任务相关
        self.loop = asyncio.get_event_loop()
        self.stop_event = threading.Event()
        self.tts_queue = queue.Queue()
        self.audio_play_queue = queue.Queue()
        self.executor = ThreadPoolExecutor(max_workers=10)

        # 依赖的组件
        self.vad = _vad
        self.asr = _asr
        self.llm = _llm
        self.tts = _tts
        self.memory = _memory
        self.intent = _intent

        # vad相关变量
        self.client_audio_buffer = bytes()
        self.client_have_voice = False
        self.client_have_voice_last_time = 0.0
        self.client_no_voice_last_time = 0.0
        self.client_voice_stop = False

        # asr相关变量
        self.asr_audio = []
        self.asr_server_receive = True

        # llm相关变量
        self.llm_finish_task = False
        self.dialogue = Dialogue()

        # tts相关变量
        self.tts_first_text_index = -1
        self.tts_last_text_index = -1

        # iot相关变量
        self.iot_descriptors = {}

        self.cmd_exit = self.config["CMD_exit"]
        self.max_cmd_length = 0
        for cmd in self.cmd_exit:
            if len(cmd) > self.max_cmd_length:
                self.max_cmd_length = len(cmd)

        self.private_config = None
        self.auth_code_gen = AuthCodeGenerator.get_instance()
        self.is_device_verified = False  # 添加设备验证状态标志
        self.music_handler = _music

    async def handle_connection(self, ws):
        try:
            # 获取并验证headers
            self.headers = dict(ws.request.headers)
            # 获取客户端ip地址
            client_ip = ws.remote_address[0]
            self.logger.bind(tag=TAG).info(f"{client_ip} conn - Headers: {self.headers}")

            # 进行认证
            await self.auth.authenticate(self.headers)

            device_id = self.headers.get("device-id", None)
<<<<<<< HEAD
            self.memory.set_role_id(device_id)
            self.memory.set_llm(self.llm)
            self.intent.set_llm(self.llm)
=======
            self.memory.init_memory(device_id, self.llm)
>>>>>>> ef298776

            # Load private configuration if device_id is provided
            bUsePrivateConfig = self.config.get("use_private_config", False)
            self.logger.bind(tag=TAG).info(f"bUsePrivateConfig: {bUsePrivateConfig}, device_id: {device_id}")
            if bUsePrivateConfig and device_id:
                try:
                    self.private_config = PrivateConfig(device_id, self.config, self.auth_code_gen)
                    await self.private_config.load_or_create()
                    # 判断是否已经绑定
                    owner = self.private_config.get_owner()
                    self.is_device_verified = owner is not None

                    if self.is_device_verified:
                        await self.private_config.update_last_chat_time()

                    llm, tts = self.private_config.create_private_instances()
                    if all([llm, tts]):
                        self.llm = llm
                        self.tts = tts
                        self.logger.bind(tag=TAG).info(f"Loaded private config and instances for device {device_id}")
                    else:
                        self.logger.bind(tag=TAG).error(f"Failed to create instances for device {device_id}")
                        self.private_config = None
                except Exception as e:
                    self.logger.bind(tag=TAG).error(f"Error initializing private config: {e}")
                    self.private_config = None
                    raise

            # 认证通过,继续处理
            self.websocket = ws
            self.session_id = str(uuid.uuid4())

            self.welcome_msg = self.config["xiaozhi"]
            self.welcome_msg["session_id"] = self.session_id
            await self.websocket.send(json.dumps(self.welcome_msg))

            await self.loop.run_in_executor(None, self._initialize_components)

            # tts 消化线程
            tts_priority = threading.Thread(target=self._tts_priority_thread, daemon=True)
            tts_priority.start()

            # 音频播放 消化线程
            audio_play_priority = threading.Thread(target=self._audio_play_priority_thread, daemon=True)
            audio_play_priority.start()

            try:
                async for message in self.websocket:
                    await self._route_message(message)
            except websockets.exceptions.ConnectionClosed:
                self.logger.bind(tag=TAG).info("客户端断开连接")
                await self.close()

        except AuthenticationError as e:
            self.logger.bind(tag=TAG).error(f"Authentication failed: {str(e)}")
            await ws.close()
            return
        except Exception as e:
            stack_trace = traceback.format_exc()
            self.logger.bind(tag=TAG).error(f"Connection error: {str(e)}-{stack_trace}")
            await ws.close()
            return
        finally:
            await self.memory.save_memory(self.dialogue.dialogue)

    async def _route_message(self, message):
        """消息路由"""
        if isinstance(message, str):
            await handleTextMessage(self, message)
        elif isinstance(message, bytes):
            await handleAudioMessage(self, message)

    def _initialize_components(self):
        self.prompt = self.config["prompt"]
        if self.private_config:
            self.prompt = self.private_config.private_config.get("prompt", self.prompt)
        # 赋予LLM时间观念
        if "{date_time}" in self.prompt:
            date_time = time.strftime("%Y-%m-%d %H:%M", time.localtime())
            self.prompt = self.prompt.replace("{date_time}", date_time)
        self.dialogue.put(Message(role="system", content=self.prompt))

    async def _check_and_broadcast_auth_code(self):
        """检查设备绑定状态并广播认证码"""
        if not self.private_config.get_owner():
            auth_code = self.private_config.get_auth_code()
            if auth_code:
                # 发送验证码语音提示
                text = f"请在后台输入验证码：{' '.join(auth_code)}"
                self.recode_first_last_text(text)
                future = self.executor.submit(self.speak_and_play, text)
                self.tts_queue.put(future)
            return False
        return True

    def isNeedAuth(self):
        bUsePrivateConfig = self.config.get("use_private_config", False)
        if not bUsePrivateConfig:
            # 如果不使用私有配置，就不需要验证
            return False
        return not self.is_device_verified


    def chat(self, query):
        if self.isNeedAuth():
            self.llm_finish_task = True
            future = asyncio.run_coroutine_threadsafe(self._check_and_broadcast_auth_code(), self.loop)
            future.result()
            return True

        self.dialogue.put(Message(role="user", content=query))

        response_message = []
        processed_chars = 0  # 跟踪已处理的字符位置
        try:
            start_time = time.time()
            # 使用带记忆的对话
            future = asyncio.run_coroutine_threadsafe(self.memory.query_memory(query), self.loop)
            memory_str = future.result()
            
            self.logger.bind(tag=TAG).info(f"记忆内容: {memory_str}")
            llm_responses = self.llm.response(
                self.session_id, 
                self.dialogue.get_llm_dialogue_with_memory(memory_str)
            )
        except Exception as e:
            self.logger.bind(tag=TAG).error(f"LLM 处理出错 {query}: {e}")
            return None

        self.llm_finish_task = False
        text_index = 0
        for content in llm_responses:
            response_message.append(content)
            if self.client_abort:
                break

            end_time = time.time()
            self.logger.bind(tag=TAG).debug(f"大模型返回时间: {end_time - start_time} 秒, 生成token={content}")

            # 合并当前全部文本并处理未分割部分
            full_text = "".join(response_message)
            current_text = full_text[processed_chars:]  # 从未处理的位置开始

            # 查找最后一个有效标点
            punctuations = ("。", "？", "！", "?", "!", ";", "；", ":", "：")
            last_punct_pos = -1
            for punct in punctuations:
                pos = current_text.rfind(punct)
                if pos > last_punct_pos:
                    last_punct_pos = pos

            # 找到分割点则处理
            if last_punct_pos != -1:
                segment_text_raw = current_text[:last_punct_pos + 1]
                segment_text = get_string_no_punctuation_or_emoji(segment_text_raw)
                if segment_text:
                    # 强制设置空字符，测试TTS出错返回语音的健壮性
                    # if text_index % 2 == 0:
                    #     segment_text = " "
                    text_index += 1
                    self.recode_first_last_text(segment_text, text_index)
                    future = self.executor.submit(self.speak_and_play, segment_text, text_index)
                    self.tts_queue.put(future)
                    processed_chars += len(segment_text_raw)  # 更新已处理字符位置

        # 处理最后剩余的文本
        full_text = "".join(response_message)
        remaining_text = full_text[processed_chars:]
        if remaining_text:
            segment_text = get_string_no_punctuation_or_emoji(remaining_text)
            if segment_text:
                text_index += 1
                self.recode_first_last_text(segment_text, text_index)
                future = self.executor.submit(self.speak_and_play, segment_text, text_index)
                self.tts_queue.put(future)

        self.llm_finish_task = True
        self.dialogue.put(Message(role="assistant", content="".join(response_message)))
        self.logger.bind(tag=TAG).debug(json.dumps(self.dialogue.get_llm_dialogue(), indent=4, ensure_ascii=False))
        return True

    def _tts_priority_thread(self):
        while not self.stop_event.is_set():
            text = None
            try:
                future = self.tts_queue.get()
                if future is None:
                    continue
                text = None
                opus_datas, text_index, tts_file = [], 0, None
                try:
                    self.logger.bind(tag=TAG).debug("正在处理TTS任务...")
                    tts_file, text, text_index = future.result(timeout=10)
                    if text is None or len(text) <= 0:
                        self.logger.bind(tag=TAG).error(f"TTS出错：{text_index}: tts text is empty")
                    elif tts_file is None:
                        self.logger.bind(tag=TAG).error(f"TTS出错： file is empty: {text_index}: {text}")
                    else:
                        self.logger.bind(tag=TAG).debug(f"TTS生成：文件路径: {tts_file}")
                        if os.path.exists(tts_file):
                            opus_datas, duration = self.tts.wav_to_opus_data(tts_file)
                        else:
                            self.logger.bind(tag=TAG).error(f"TTS出错：文件不存在{tts_file}")
                except TimeoutError:
                    self.logger.bind(tag=TAG).error("TTS超时")
                except Exception as e:
                    self.logger.bind(tag=TAG).error(f"TTS出错: {e}")
                if not self.client_abort:
                    # 如果没有中途打断就发送语音
                    self.audio_play_queue.put((opus_datas, text, text_index))
                if self.tts.delete_audio_file and tts_file is not None and os.path.exists(tts_file):
                    os.remove(tts_file)
            except Exception as e:
                self.logger.bind(tag=TAG).error(f"TTS任务处理错误: {e}")
                self.clearSpeakStatus()
                asyncio.run_coroutine_threadsafe(
                    self.websocket.send(json.dumps({"type": "tts", "state": "stop", "session_id": self.session_id})),
                    self.loop
                )
                self.logger.bind(tag=TAG).error(f"tts_priority priority_thread: {text} {e}")

    def _audio_play_priority_thread(self):
        while not self.stop_event.is_set():
            text = None
            try:
                opus_datas, text, text_index = self.audio_play_queue.get()
                future = asyncio.run_coroutine_threadsafe(sendAudioMessage(self, opus_datas, text, text_index),
                                                          self.loop)
                future.result()
            except Exception as e:
                self.logger.bind(tag=TAG).error(f"audio_play_priority priority_thread: {text} {e}")

    def speak_and_play(self, text, text_index=0):
        if text is None or len(text) <= 0:
            self.logger.bind(tag=TAG).info(f"无需tts转换，query为空，{text}")
            return None, text, text_index
        tts_file = self.tts.to_tts(text)
        if tts_file is None:
            self.logger.bind(tag=TAG).error(f"tts转换失败，{text}")
            return None, text, text_index
        self.logger.bind(tag=TAG).debug(f"TTS 文件生成完毕: {tts_file}")
        return tts_file, text, text_index

    def clearSpeakStatus(self):
        self.logger.bind(tag=TAG).debug(f"清除服务端讲话状态")
        self.asr_server_receive = True
        self.tts_last_text_index = -1
        self.tts_first_text_index = -1

    def recode_first_last_text(self, text, text_index=0):
        if self.tts_first_text_index == -1:
            self.logger.bind(tag=TAG).info(f"大模型说出第一句话: {text}")
            self.tts_first_text_index = text_index
        self.tts_last_text_index = text_index

    async def close(self):
        """资源清理方法"""

        # 清理其他资源
        self.stop_event.set()
        self.executor.shutdown(wait=False)
        if self.websocket:
            await self.websocket.close()
        self.logger.bind(tag=TAG).info("连接资源已释放")

    def reset_vad_states(self):
        self.client_audio_buffer = bytes()
        self.client_have_voice = False
        self.client_have_voice_last_time = 0
        self.client_voice_stop = False
        self.logger.bind(tag=TAG).debug("VAD states reset.")

    def chat_and_close(self, text):
        """Chat with the user and then close the connection"""
        try:
            # Use the existing chat method
            self.chat(text)
            
            # After chat is complete, close the connection
            asyncio.run_coroutine_threadsafe(self.close(), self.loop)
        except Exception as e:
            self.logger.bind(tag=TAG).error(f"Chat and close error: {str(e)}")<|MERGE_RESOLUTION|>--- conflicted
+++ resolved
@@ -102,13 +102,8 @@
             await self.auth.authenticate(self.headers)
 
             device_id = self.headers.get("device-id", None)
-<<<<<<< HEAD
-            self.memory.set_role_id(device_id)
-            self.memory.set_llm(self.llm)
+            self.memory.init_memory(device_id, self.llm)
             self.intent.set_llm(self.llm)
-=======
-            self.memory.init_memory(device_id, self.llm)
->>>>>>> ef298776
 
             # Load private configuration if device_id is provided
             bUsePrivateConfig = self.config.get("use_private_config", False)
