import time
import numpy as np
import torch
import opuslib_next
from config.logger import setup_logging
from core.providers.vad.base import VADProviderBase

TAG = __name__
logger = setup_logging()


class VADProvider(VADProviderBase):
    def __init__(self, config):
        logger.bind(tag=TAG).info("SileroVAD", config)
        self.model, _ = torch.hub.load(
            repo_or_dir=config["model_dir"],
            source="local",
            model="silero_vad",
            force_reload=False,
        )
        self.stop_duration = 0
        self.decoder = opuslib_next.Decoder(16000, 1)

        # 处理空字符串的情况
        threshold = config.get("threshold", "0.5")
        threshold_low = config.get("threshold_low", "0.2")
        min_silence_duration_ms = config.get("min_silence_duration_ms", "1000")

        self.vad_threshold = float(threshold) if threshold else 0.5
        self.vad_threshold_low = float(threshold_low) if threshold_low else 0.2

        self.silence_threshold_ms = (
            int(min_silence_duration_ms) if min_silence_duration_ms else 1000
        )

<<<<<<< HEAD
    def is_vad(self, conn, data):
=======
        # 至少要多少帧才算有语音
        self.frame_window_threshold = 3

    def is_vad(self, conn, opus_packet):
>>>>>>> f4cfa049
        try:
            pcm_frame = self.decoder.decode(data, 960)
            conn.client_audio_buffer.extend(pcm_frame)  # 将新数据加入缓冲区

            # 处理缓冲区中的完整帧（每次处理512采样点）
            client_have_voice = False
            while len(conn.client_audio_buffer) >= 512 * 2:
                # 提取前512个采样点（1024字节）
                chunk = conn.client_audio_buffer[: 512 * 2]
                conn.client_audio_buffer = conn.client_audio_buffer[512 * 2 :]

                # 转换为模型需要的张量格式
                audio_int16 = np.frombuffer(chunk, dtype=np.int16)
                audio_float32 = audio_int16.astype(np.float32) / 32768.0
                audio_tensor = torch.from_numpy(audio_float32)

                # 检测语音活动
                with torch.no_grad():
                    speech_prob = self.model(audio_tensor, 16000).item()

                # 双阈值判断
                if speech_prob >= self.vad_threshold:
                    is_voice = True
                elif speech_prob <= self.vad_threshold_low:
                    is_voice = False
                else:
                    is_voice = conn.last_is_voice

                # 声音没低于最低值则延续前一个状态，判断为有声音
                conn.last_is_voice = is_voice

                # 更新滑动窗口
                conn.client_voice_window.append(is_voice)
                client_have_voice = (conn.client_voice_window.count(True) >= self.frame_window_threshold)

                # 如果之前有声音，但本次没有声音，且与上次有声音的时间差已经超过了静默阈值，则认为已经说完一句话
                if conn.client_have_voice and not client_have_voice:
                    self.stop_duration = time.time() * 1000 - conn.last_activity_time
                    if self.stop_duration >= self.silence_threshold_ms:
                        conn.client_voice_stop = True
                if client_have_voice:
                    self.stop_duration = 0
                    conn.client_have_voice = True
                    conn.last_activity_time = time.time() * 1000

            return client_have_voice
        except opuslib_next.OpusError as e:
            logger.bind(tag=TAG).info(f"解码错误: {e}")
        except Exception as e:
            logger.bind(tag=TAG).error(f"Error processing audio packet: {e}")
            
    def is_eou(self, conn, text) :
        """End of Utterance（话语结束检测），是基于语义理解的自动判断用户发言是否结束的技术"""
        return conn.client_voice_stop 
        
    def get_silence_duration(self, conn) :
        """返回语音静音时长，单位ms"""
        if conn.client_voice_stop:
            return self.stop_duration
        return 0<|MERGE_RESOLUTION|>--- conflicted
+++ resolved
@@ -33,14 +33,10 @@
             int(min_silence_duration_ms) if min_silence_duration_ms else 1000
         )
 
-<<<<<<< HEAD
-    def is_vad(self, conn, data):
-=======
         # 至少要多少帧才算有语音
         self.frame_window_threshold = 3
 
-    def is_vad(self, conn, opus_packet):
->>>>>>> f4cfa049
+    def is_vad(self, conn, data):
         try:
             pcm_frame = self.decoder.decode(data, 960)
             conn.client_audio_buffer.extend(pcm_frame)  # 将新数据加入缓冲区
