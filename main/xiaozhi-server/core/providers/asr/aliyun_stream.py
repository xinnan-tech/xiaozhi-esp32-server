--- conflicted
+++ resolved
@@ -96,13 +96,9 @@
         self.delete_audio_file = delete_audio_file
         self.expire_time = None
 
-<<<<<<< HEAD
-        # Token management
-=======
         self.task_id = uuid.uuid4().hex
 
         # Token管理
->>>>>>> b55e5870
         if self.access_key_id and self.access_key_secret:
             self._refresh_token()
         elif not self.token:
@@ -183,13 +179,8 @@
         self.is_processing = True
         self.server_ready = False  # Reset server readiness status
         self.forward_task = asyncio.create_task(self._forward_results(conn))
-<<<<<<< HEAD
-        
-        # Send start request
-=======
 
         # 发送开始请求
->>>>>>> b55e5870
         start_request = {
             "header": {
                 "namespace": "SpeechTranscriber",
@@ -211,11 +202,7 @@
             }
         }
         await self.asr_ws.send(json.dumps(start_request, ensure_ascii=False))
-<<<<<<< HEAD
-        logger.bind(tag=TAG).info("Start request sent, waiting for server to prepare...")
-=======
         logger.bind(tag=TAG).debug("已发送开始请求，等待服务器准备...")
->>>>>>> b55e5870
 
     async def _forward_results(self, conn):
         """Forward recognition results"""
@@ -244,11 +231,7 @@
                     # Receiving transcription started indicates that the server is ready to receive audio data
                     if message_name == "TranscriptionStarted":
                         self.server_ready = True
-<<<<<<< HEAD
-                        logger.bind(tag=TAG).info("The server is ready to start sending cached audio...")
-=======
                         logger.bind(tag=TAG).debug("服务器已准备，开始发送缓存音频...")
->>>>>>> b55e5870
                         
                         # Send buffered audio
                         if conn.asr_audio:
@@ -297,13 +280,8 @@
             await self._cleanup(conn)
 
     async def _cleanup(self, conn):
-<<<<<<< HEAD
-        """Clean up resources"""
-        logger.bind(tag=TAG).info(f"Start asr session cleanup | Current status: processing={self.is_processing}, server_ready={self.server_ready}")
-=======
         """清理资源"""
         logger.bind(tag=TAG).debug(f"开始ASR会话清理 | 当前状态: processing={self.is_processing}, server_ready={self.server_ready}")
->>>>>>> b55e5870
         
         # Clear connected audio cache
         if conn and hasattr(conn, 'asr_audio_for_voiceprint'):
@@ -326,28 +304,17 @@
                         "appkey": self.appkey
                     }
                 }
-<<<<<<< HEAD
-                logger.bind(tag=TAG).info("Sending asr termination request")
-                await self.asr_ws.send(json.dumps(stop_msg, ensure_ascii=False))
-                await asyncio.sleep(0.1)
-                logger.bind(tag=TAG).info("Asr termination request sent")
-=======
                 logger.bind(tag=TAG).debug("正在发送ASR终止请求")
                 await self.asr_ws.send(json.dumps(stop_msg, ensure_ascii=False))
                 await asyncio.sleep(0.1)
                 logger.bind(tag=TAG).debug("ASR终止请求已发送")
->>>>>>> b55e5870
             except Exception as e:
                 logger.bind(tag=TAG).error(f"Asr termination request failed to send: {e}")
         
         # Status reset (after termination request sent)
         self.is_processing = False
         self.server_ready = False
-<<<<<<< HEAD
-        logger.bind(tag=TAG).info("Asr status has been reset")
-=======
         logger.bind(tag=TAG).debug("ASR状态已重置")
->>>>>>> b55e5870
 
         # Cleanup tasks
         if self.forward_task and not self.forward_task.done():
@@ -370,11 +337,7 @@
             finally:
                 self.asr_ws = None
         
-<<<<<<< HEAD
-        logger.bind(tag=TAG).info("Asr session cleanup completed")
-=======
         logger.bind(tag=TAG).debug("ASR会话清理完成")
->>>>>>> b55e5870
 
     async def speech_to_text(self, opus_data, session_id, audio_format):
         """Get recognition results"""
