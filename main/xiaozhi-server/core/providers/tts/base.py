import asyncio
from config.logger import setup_logging
import os
from abc import ABC, abstractmethod
from core.utils.tts import MarkdownCleaner
<<<<<<< HEAD
from config.logger import get_logger
=======
from core.utils.util import audio_to_data
>>>>>>> f8d685bc

TAG = __name__
logger = get_logger(TAG)

class TTSProviderBase(ABC):
    def __init__(self, config, delete_audio_file):
        self.delete_audio_file = delete_audio_file
        self.output_file = config.get("output_dir")

    @abstractmethod
    def generate_filename(self):
        pass

    def to_tts(self, text):
        tmp_file = self.generate_filename()
        try:
            max_repeat_time = 5
            text = MarkdownCleaner.clean_markdown(text)
            while not os.path.exists(tmp_file) and max_repeat_time > 0:
<<<<<<< HEAD
                asyncio.run(self.text_to_speak(text, tmp_file))

                if not os.path.exists(tmp_file):
                    max_repeat_time = max_repeat_time - 1
                    logger.bind(tag=TAG).error(f"语音生成失败: {text}:{tmp_file}，再试{max_repeat_time}次")
=======
                try:
                    asyncio.run(self.text_to_speak(text, tmp_file))
                except Exception as e:
                    logger.bind(tag=TAG).warning(
                        f"语音生成失败{5 - max_repeat_time + 1}次: {text}，错误: {e}"
                    )
                    # 未执行成功，删除文件
                    if os.path.exists(tmp_file):
                        os.remove(tmp_file)
                    max_repeat_time -= 1
>>>>>>> f8d685bc

            if max_repeat_time > 0:
                logger.bind(tag=TAG).info(
                    f"语音生成成功: {text}:{tmp_file}，重试{5 - max_repeat_time}次"
                )
            else:
                logger.bind(tag=TAG).error(
                    f"语音生成失败: {text}，请检查网络或服务是否正常"
                )

            return tmp_file
        except Exception as e:
            logger.bind(tag=TAG).error(f"Failed to generate TTS file: {e}")
            return None

    @abstractmethod
    async def text_to_speak(self, text, output_file):
        pass

    def audio_to_pcm_data(self, audio_file_path):
        """音频文件转换为PCM编码"""
        return audio_to_data(audio_file_path, is_opus=False)

    def audio_to_opus_data(self, audio_file_path):
        """音频文件转换为Opus编码"""
        return audio_to_data(audio_file_path, is_opus=True)<|MERGE_RESOLUTION|>--- conflicted
+++ resolved
@@ -3,14 +3,11 @@
 import os
 from abc import ABC, abstractmethod
 from core.utils.tts import MarkdownCleaner
-<<<<<<< HEAD
-from config.logger import get_logger
-=======
 from core.utils.util import audio_to_data
->>>>>>> f8d685bc
 
 TAG = __name__
-logger = get_logger(TAG)
+logger = setup_logging()
+
 
 class TTSProviderBase(ABC):
     def __init__(self, config, delete_audio_file):
@@ -27,13 +24,6 @@
             max_repeat_time = 5
             text = MarkdownCleaner.clean_markdown(text)
             while not os.path.exists(tmp_file) and max_repeat_time > 0:
-<<<<<<< HEAD
-                asyncio.run(self.text_to_speak(text, tmp_file))
-
-                if not os.path.exists(tmp_file):
-                    max_repeat_time = max_repeat_time - 1
-                    logger.bind(tag=TAG).error(f"语音生成失败: {text}:{tmp_file}，再试{max_repeat_time}次")
-=======
                 try:
                     asyncio.run(self.text_to_speak(text, tmp_file))
                 except Exception as e:
@@ -44,7 +34,6 @@
                     if os.path.exists(tmp_file):
                         os.remove(tmp_file)
                     max_repeat_time -= 1
->>>>>>> f8d685bc
 
             if max_repeat_time > 0:
                 logger.bind(tag=TAG).info(
