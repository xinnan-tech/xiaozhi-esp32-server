from ..base import IntentProviderBase
from typing import List, Dict
from config.logger import setup_logging

TAG = __name__
logger = setup_logging()


class IntentProvider(IntentProviderBase):
<<<<<<< HEAD
    async def detect_intent(self, conn, dialogue_history: List[Dict]) -> str:
=======
    async def detect_intent(self, dialogue_history: List[Dict], text: str) -> str:
>>>>>>> 22875772
        """
        默认的意图识别实现，始终返回继续聊天
        Args:
            dialogue_history: 对话历史记录列表
            text: 本次对话记录
        Returns:
            固定返回"继续聊天"
        """
        logger.bind(tag=TAG).debug("Using NoIntentProvider, always returning continue chat")
        return self.intent_options["continue_chat"]<|MERGE_RESOLUTION|>--- conflicted
+++ resolved
@@ -7,11 +7,7 @@
 
 
 class IntentProvider(IntentProviderBase):
-<<<<<<< HEAD
-    async def detect_intent(self, conn, dialogue_history: List[Dict]) -> str:
-=======
-    async def detect_intent(self, dialogue_history: List[Dict], text: str) -> str:
->>>>>>> 22875772
+    async def detect_intent(self, conn, dialogue_history: List[Dict], text: str) -> str:
         """
         默认的意图识别实现，始终返回继续聊天
         Args:
