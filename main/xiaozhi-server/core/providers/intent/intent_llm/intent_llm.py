--- conflicted
+++ resolved
@@ -70,33 +70,19 @@
         # )
         return prompt1_classfy, prompt2_getmusicname
     
-<<<<<<< HEAD
-    async def detect_intent(self, conn, dialogue_history: List[Dict]) -> str:
-=======
-    async def detect_intent(self, dialogue_history: List[Dict], text:str) -> str:
->>>>>>> 22875772
+    async def detect_intent(self, conn, dialogue_history: List[Dict], text:str) -> str:
         if not self.llm:
             raise ValueError("LLM provider not set")
 
         # 构建用户最后一句话的提示
         msgStr = ""
-<<<<<<< HEAD
-        # for msg in dialogue_history:
-        #     if msg.role == "user":
-        #         msgStr += f"User: {msg.content}\n"
-        #     elif msg.role== "assistant":
-        #         msgStr += f"Assistant: {msg.content}\n"
-        msgStr += f"{dialogue_history[-2].role}: {dialogue_history[-2].content}\n"
-        msgStr += f"{dialogue_history[-1].role}: {dialogue_history[-1].content}\n"
-
-=======
         for msg in dialogue_history:
             if msg.role == "user":
                 msgStr += f"User: {msg.content}\n"
             elif msg.role== "assistant":
                 msgStr += f"Assistant: {msg.content}\n"
         msgStr += f"User: {text}\n"
->>>>>>> 22875772
+        
         user_prompt = f"请分析用户的意图：\n{msgStr}"
         # 使用LLM进行意图识别
         intent = self.llm.response_no_stream(
