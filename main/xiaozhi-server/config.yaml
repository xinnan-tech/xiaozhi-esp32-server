--- conflicted
+++ resolved
@@ -31,7 +31,6 @@
   auth:
     # 是否启用认证
     enabled: false
-<<<<<<< HEAD
     # 设备的token，可以在编译固件的环节，写入你自己定义的token
     # 固件上的token和以下的token如果能对应，才能连接本服务端
     tokens:
@@ -90,18 +89,6 @@
 #   port: 1883
 #   public_ip: "your.server.ip"  # 替换为实际IP
 
-=======
-    # 白名单设备ID列表
-    # 如果属于白名单内的设备，不校验token，直接放行
-    allowed_devices:
-      - "11:22:33:44:55:66"
- # MQTT网关配置，用于通过OTA下发到设备，根据mqtt_gateway的.env文件配置，格式为host:port
-  mqtt_gateway: null
-  # MQTT签名密钥，用于生成MQTT连接密码，根据mqtt_gateway的.env文件配置
-  mqtt_signature_key: null
-  # UDP网关配置
-  udp_gateway: null
->>>>>>> cb9ad8b4
 log:
   # 设置控制台输出的日志格式，时间、日志级别、标签、消息
   log_format: "<green>{time:YYMMDD HH:mm:ss}</green>[{version}_{selected_module}][<light-blue>{extra[tag]}</light-blue>]-<level>{level}</level>-<light-green>{message}</light-green>"
