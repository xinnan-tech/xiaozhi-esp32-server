--- conflicted
+++ resolved
@@ -424,14 +424,6 @@
     # 语速范围0.25-4.0
     speed: 1
     output_file: tmp/
-<<<<<<< HEAD
-  KokoroTTS:
-    # 本地部署的Kokoro TTS
-    type: kokoro_local
-    model_dir: models/Kokoro
-    output_file: tmp/
-    voice: zf_001
-=======
   CustomTTS:
     # 自定义的TTS接口服务，请求参数可自定义
     # 要求接口使用GET方式请求，并返回音频文件
@@ -447,7 +439,12 @@
       # Authorization: Bearer xxxx
     format: wav # 接口返回的音频格式
     output_file: tmp/
->>>>>>> c0f1981d
+  KokoroTTS:
+    # 本地部署的Kokoro TTS
+    type: kokoro_local
+    model_dir: models/Kokoro
+    output_file: tmp/
+    voice: zf_001
 # 模块测试配置
 module_test:
   test_sentences:  # 自定义测试语句
