--- conflicted
+++ resolved
@@ -420,7 +420,6 @@
 
 # 本地音乐播放配置
 music:
-<<<<<<< HEAD
   jellyfin:
     #尽量保持同一局域网http://xxx.xx:8096
     endpoint:
@@ -428,20 +427,6 @@
     api_key: your api key
     #选择格式
     container: mp3
-  music_commands:
-    - "来一首歌"
-    - "唱一首歌"
-    - "播放音乐"
-    - "来点音乐"
-    - "背景音乐"
-    - "放首歌"
-    - "播放歌曲"
-    - "来点背景音乐"
-    - "我想听歌"
-    - "我要听歌"
-    - "放点音乐"
-=======
->>>>>>> f9472627
   music_dir: "./music"  # 音乐文件存放路径，将从该目录及子目录下搜索音乐文件
   music_ext: # 音乐文件类型，p3格式效率最高
     - ".mp3"
