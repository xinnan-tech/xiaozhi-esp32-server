--- conflicted
+++ resolved
@@ -97,11 +97,7 @@
 
 Log in to the Smart Console using an administrator account. In Agent Management, find your agent and click Configure Role.
 
-<<<<<<< HEAD
-Set intent recognition to `Function Call` or `LLM Intent Recognition`. You will see an `Edit Function` button on the right. Click the `Edit Function` button and the `Function Management` dialog box will pop up.
-=======
 将意图识别设置成`外挂的大模型意图识别`或`大模型自主函数调用`。这时你会看到右侧有一个`编辑功能`。点击`编辑功能`按钮，会弹出`功能管理`的框。
->>>>>>> b55e5870
 
 In the `Feature Management` box, you need to check `HomeAssistant device status query` and `HomeAssistant device status modification`.
 
