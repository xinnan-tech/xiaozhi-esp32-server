--- conflicted
+++ resolved
@@ -1,86 +1,5 @@
-<<<<<<< HEAD
-# 方式一：docker快速部署
 
-docker镜像已支持x86架构、arm64架构的CPU，支持在国产操作系统上运行。
-
-## 1. 安装docker
-
-如果您的电脑还没安装docker，可以按照这里的教程安装：[docker安装](https://www.runoob.com/docker/ubuntu-docker-install.html)
-
-## 2. 创建目录
-
-安装完后，你需要为这个项目找一个安放配置文件的目录，我们暂且称它为`项目目录`，这个目录最好是一个新建的空的目录。
-
-## 3. 下载配置文件
-
-用浏览器打开[这个链接](https://github.com/xinnan-tech/xiaozhi-esp32-server/blob/main/config.yaml)。
-
-在页面的右侧找到名称为`RAW`按钮，在`RAW`按钮的旁边，找到下载的图标，点击下载按钮，下载`config.yaml`文件。 把文件下载到你的
-`项目目录`。
-
-## 4.[跳转到配置项目文件](#配置项目)
-
-## 5. 执行docker命令
-
-打开命令行工具，`cd` 进入到你的`项目目录`，执行以下命令
-
-```
-#如果你是linux，执行
-ls
-#如果你是windows，执行
-dir
-```
-
-如果你能看到`config.yaml`文件，确确实实进入到了`项目目录`，接着执行以下命令：
-
-```
-docker run -d --name xiaozhi-esp32-server --restart always --security-opt seccomp:unconfined -p 8000:8000 -v $(pwd)/config.yaml:/opt/xiaozhi-esp32-server/config.yaml ccr.ccs.tencentyun.com/xinnan/xiaozhi-esp32-server:latest
-```
-
-## 6.[跳转到运行状态确认](#运行状态确认)
-
-## [跳转到版本升级操作](#版本升级操作)
-
-# 方式二：借助docker环境运行部署（仅限开发人员/小白勿用）
-
-## 1.克隆项目
-
-## 2.[跳转到下载语音识别模型文件](#模型文件)
-
-## 3.[跳转到配置项目文件](#配置项目)
-
-## 4.运行docker
-
-修改完配置后，打开命令行工具，`cd`进入到你的项目目录下，执行以下命令
-
-```sh
-docker run -it --name xiaozhi-env --restart always --security-opt seccomp:unconfined \
-  -p 8000:8000 \
-  -p 8002:8002 \
-  -v ./:/app \
-  kalicyh/poetry:v3.10_xiaozhi
-```
-
-然后就和正常开发一样了
-
-## 5.安装依赖
-
-在刚刚的打开的终端运行
-
-```sh
-poetry install --no-root
-```
-
-## 6.运行项目
-
-```sh
-poetry run python app.py
-```
-
-# 方式三：本地源码运行
-=======
 # 本地源码运行
->>>>>>> 8da88c2a
 
 ## 1.安装基础环境
 
