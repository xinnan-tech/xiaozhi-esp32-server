--- conflicted
+++ resolved
@@ -245,49 +245,6 @@
 250427 13:04:20[0.3.11_SiFuChTTnofu][__main__]-INFO-==========================================================
 ```
 
-<<<<<<< HEAD
-Normally, if you run this project through source code, the log will have your interface address information.
-However, if you deploy with Docker, the interface address information given in your log is not the real interface address.
-
-The most correct way is to determine your interface address based on the computer's LAN IP.
-If your computer's LAN IP is, for example, `192.168.1.25`, then your interface address is: `ws://192.168.1.25:8000/xiaozhi/v1/`, and the corresponding OTA address is: `http://192.168.1.25:8003/xiaozhi/ota/`.
-
-This information is very useful and will be needed later when `compiling the ESP32 firmware`.
-
-Next, you can start operating your ESP32 device. You can either compile the ESP32 firmware yourself or use the firmware compiled by Xiage (version 1.6.1 or above).
-
-1. [Compile your own ESP32 firmware](firmware-build.md).
-
-2. [Configure a custom server based on the firmware compiled by Xia Ge](firmware-setting.md).
-
-# FAQ
-Here are some frequently asked questions for your reference:
-
-1. [Why does Xiaozhi recognize a lot of Korean, Japanese, and English when I say something?](./FAQ.md)
-2. [Why does the error "TTS task error file does not exist" appear?](./FAQ.md)<br/>
-3. [TTS often fails and times out](./FAQ.md)<br/>
-4. [I can connect to my own server using Wi-Fi, but not using 4G](./FAQ.md)<br/>
-5. [How to improve Xiaozhi's dialogue response speed? ](./FAQ.md)<br/>
-6. [I speak very slowly, and Xiaozhi always interrupts me when I pause](./FAQ.md)
-## Deployment related tutorials
-1. [How to automatically pull the latest code of this project, compile and start it](./dev-ops-integration.md)<br/>
-2. [How to integrate with Nginx](https://github.com/xinnan-tech/xiaozhi-esp32-server/issues/791)
-## Expand related tutorials
-1. [How to enable mobile phone number registration smart console](./ali-sms-integration.md)<br/>
-2. [How to integrate HomeAssistant to achieve smart home control](./homeassistant-integration.md)
-3. [How to enable the vision model to realize photo recognition](./mcp-vision-integration.md)
-4. [How to deploy MCP access points](./mcp-endpoint-enable.md)
-5. [How to access the MCP access point](./mcp-endpoint-integration.md)
-6. [How to enable voiceprint recognition](./voiceprint-integration.md)
-10. [News plugin source configuration guide](./newsnow_plugin_config.md)<br/>
-## Tutorials on voice cloning and local voice deployment
-1. [How to deploy and integrate index-tts local voice](./index-stream-integration.md)<br/>
-2. [How to deploy integrated fish-speech local voice](./fish-speech-integration.md)<br/>
-3. [How to deploy and integrate PaddleSpeech local voice](./paddlespeech-deploy.md)<br/>
-## Performance Testing Tutorial
-1. [Component Speed ​​Test Guide](./performance_tester.md)<br/>
-2. [Publish test results regularly](https://github.com/xinnan-tech/xiaozhi-performance-research)
-=======
 正常来说，如果您是通过源码运行本项目，日志会有你的接口地址信息。
 但是如果你用docker部署，那么你的日志里给出的接口地址信息就不是真实的接口地址。
 
@@ -331,5 +288,4 @@
 4、[如何部署集成PaddleSpeech本地语音](./paddlespeech-deploy.md)<br/>
 ## 性能测试教程
 1、[各组件速度测试指南](./performance_tester.md)<br/>
-2、[定期公开测试结果](https://github.com/xinnan-tech/xiaozhi-performance-research)<br/>
->>>>>>> b55e5870
+2、[定期公开测试结果](https://github.com/xinnan-tech/xiaozhi-performance-research)<br/>