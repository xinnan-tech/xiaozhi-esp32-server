# 部署指南

本项目支持 **x86** 和 **arm64** 架构，可运行于国产操作系统。

## 方式一：快速部署（推荐）

### 1. 安装 Docker

如果未安装 Docker，可参考 [Docker 安装教程](https://www.runoob.com/docker/ubuntu-docker-install.html)。

### 2. 创建项目目录

选择一个空目录作为 **项目目录**。

### 3. 下载配置文件

访问 [config.yaml](https://github.com/xinnan-tech/xiaozhi-esp32-server/blob/main/config.yaml)，点击 `RAW` 旁的下载按钮，保存到 **项目目录**。

### 4. 运行 Docker

打开终端，`cd` 进入 **项目目录**，执行：

```sh
docker run -d --name xiaozhi-esp32-server --restart always --security-opt seccomp:unconfined \
  -p 8000:8000 \
  -v $(pwd)/config.yaml:/opt/xiaozhi-esp32-server/config.yaml \
  ccr.ccs.tencentyun.com/xinnan/xiaozhi-esp32-server:latest
```

### 5. 确认运行状态

```sh
docker ps  # 查看容器状态
docker logs -f xiaozhi-esp32-server  # 查看日志
```

## 方式二：使用 Docker Compose 部署

### 1. 创建 `docker-compose.yml`
在 `项目目录` 下创建 `docker-compose.yml` 文件，内容如下：

```yaml
version: '3'
services:
  xiaozhi-esp32-server:
    image: ccr.ccs.tencentyun.com/xinnan/xiaozhi-esp32-server:latest
    container_name: xiaozhi-esp32-server
    restart: always
    security_opt:
      - seccomp:unconfined
    ports:
      - "8000:8000"
    volumes:
      - ./config.yaml:/opt/xiaozhi-esp32-server/config.yaml
```

### 2. 启动服务
```sh
docker-compose up -d
```

### 3. 确认运行状态
```sh
docker-compose ps
docker-compose logs -f
```

### 4. 停止和删除容器
```sh
docker-compose down
```

### 5. 版本升级

#### 备份配置文件
```sh
cp config.yaml config_backup.yaml
```

#### 更新 Docker 镜像
```sh
docker-compose pull
docker-compose down
docker-compose up -d
```


## 方式三：源码部署（免环境部署/可修改代码）

### 1. 下载源码

```sh
git clone https://github.com/xinnan-tech/xiaozhi-esp32-server.git
cd xiaozhi-esp32-server
```

或手动下载 [ZIP 包](https://github.com/xinnan-tech/xiaozhi-esp32-server/archive/refs/heads/main.zip)，解压后重命名为 `xiaozhi-esp32-server`。

## 2.运行docker

修改完配置后，打开命令行工具，`cd`进入到你的项目目录下，执行以下命令

```sh
docker run -it --name xiaozhi-env --restart always --security-opt seccomp:unconfined \
  -p 8000:8000 \
  -p 8002:8002 \
  -v ./:/app \
<<<<<<< HEAD
  kalicyh/poetry:v3.10_xiaozhi
=======
  kalicyh/poetry:v3.10_latest
>>>>>>> afa469c0
```

然后就和正常开发一样了

进入`bash`

```sh
docker exec -it xiaozhi-env /bin/bash
```

## 3.安装依赖

在刚刚的打开的终端运行

```sh
poetry install --no-root
```

```sh
apt-get update
apt-get install -y --no-install-recommends libopus0 ffmpeg
```

速度慢可以尝试使用清华镜像

```sh
echo "deb https://mirrors.tuna.tsinghua.edu.cn/debian/ bookworm main contrib non-free non-free-firmware" > /etc/apt/sources.list
echo "deb https://mirrors.tuna.tsinghua.edu.cn/debian/ bookworm-updates main contrib non-free non-free-firmware" >> /etc/apt/sources.list
echo "deb https://mirrors.tuna.tsinghua.edu.cn/debian/ bookworm-backports main contrib non-free non-free-firmware" >> /etc/apt/sources.list
echo "deb https://mirrors.tuna.tsinghua.edu.cn/debian-security bookworm-security main contrib non-free non-free-firmware" >> /etc/apt/sources.list
apt-get update
apt-get install -y --no-install-recommends libopus0 ffmpeg
```

## 4.运行项目

```sh
poetry run python app.py
```

## 方式三：本地运行（适用于开发）

### 1. 安装环境

```sh
conda create -n xiaozhi-esp32-server python=3.10 -y
conda activate xiaozhi-esp32-server
```

#### Mac/Windows:

```sh
conda install conda-forge::libopus conda-forge::ffmpeg
```

#### Ubuntu:

```sh
apt-get install libopus0 ffmpeg
```

### 2. 下载源码 & 安装依赖

```sh
git clone https://github.com/xinnan-tech/xiaozhi-esp32-server.git
cd xiaozhi-esp32-server
pip install -r requirements.txt
```

### 3. 运行项目

```sh
python app.py
```

## 版本升级

```sh
docker stop xiaozhi-esp32-server
docker rm xiaozhi-esp32-server
docker rmi ccr.ccs.tencentyun.com/xinnan/xiaozhi-esp32-server:latest
```

然后重新按照 **方式一** 或 **方式二** 运行 Docker。

## 重要配置

修改 `config.yaml` 以适配不同 LLM 和 TTS 组件。

示例：

```yaml
selected_module:
  ASR: FunASR
  VAD: SileroVAD
  LLM: ChatGLMLLM
  TTS: EdgeTTS
```

如需使用 `Dify` 或 `DeepSeekLLM`，修改 `LLM` 部分并填写密钥。

## 模型文件下载

语音转文字默认使用 `SenseVoiceSmall`，需下载 `model.pt` 并存放至 `model/SenseVoiceSmall` 目录。

- [阿里魔塔下载](https://modelscope.cn/models/iic/SenseVoiceSmall/resolve/master/model.pt)
- [百度网盘下载](https://pan.baidu.com/share/init?surl=QlgM58FHhYv1tFnUT_A8Sg&pwd=qvna) 提取码：`qvna`

---

如遇问题，可参考 `docker logs -f xiaozhi-esp32-server` 进行排查。

**至此，部署完成！** 🚀

<|MERGE_RESOLUTION|>--- conflicted
+++ resolved
@@ -105,11 +105,7 @@
   -p 8000:8000 \
   -p 8002:8002 \
   -v ./:/app \
-<<<<<<< HEAD
-  kalicyh/poetry:v3.10_xiaozhi
-=======
   kalicyh/poetry:v3.10_latest
->>>>>>> afa469c0
 ```
 
 然后就和正常开发一样了
