--- conflicted
+++ resolved
@@ -1,12 +1,7 @@
 # IndexStreamTTS Usage Guide
 
-<<<<<<< HEAD
-## Environment Preparation
-### 1. Clone the project (note that the release version of VLLM1.0 is used here)
-=======
 ## 环境准备
 ### 1. 克隆项目 
->>>>>>> b55e5870
 ```bash 
 git clone https://github.com/Ksuriuri/index-tts-vllm.git
 ```
@@ -43,37 +38,23 @@
 ```bash
 pip install torch torchvision
 ```
-<<<<<<< HEAD
-You need PyTorch version 2.8.0 (corresponding to VLLM 0.10.2). For specific installation instructions, please refer to the [PyTorch official website](https://pytorch.org/get-started/locally/)  
-=======
 需要 pytorch 版本 2.8.0（对应 vllm 0.10.2），具体安装指令请参考：[pytorch 官网](https://pytorch.org/get-started/locally/)
->>>>>>> b55e5870
 
 ### 4. Install dependencies
 ```bash
 pip install -r requirements.txt
 ```
 
-<<<<<<< HEAD
-### 5. Download model weights
-This is the official weight file, which can be downloaded to any local path. It supports the weight of IndexTTS-1.5.  
-=======
 ### 5. 下载模型权重
 ### 方案一：下载官方权重文件后转换
 此为官方权重文件，下载到本地任意路径即可，支持 IndexTTS-1.5 的权重  
->>>>>>> b55e5870
 | HuggingFace                                                   | ModelScope                                                          |
 |---------------------------------------------------------------|---------------------------------------------------------------------|
 | [IndexTTS](https://huggingface.co/IndexTeam/Index-TTS)        | [IndexTTS](https://modelscope.cn/models/IndexTeam/Index-TTS)        |
 | [IndexTTS-1.5](https://huggingface.co/IndexTeam/IndexTTS-1.5) | [IndexTTS-1.5](https://modelscope.cn/models/IndexTeam/IndexTTS-1.5) |
 
-<<<<<<< HEAD
-The following is an example of how to install ModelScope  
-### Please note: Git needs to be installed and initialized to enable LFS (if already installed, you can skip this step)
-=======
 下面以ModelScope的安装方法为例  
 #### 请注意：git需要安装并初始化启用lfs（如已安装可以跳过）
->>>>>>> b55e5870
 ```bash
 sudo apt-get install git-lfs
 git lfs install
@@ -85,13 +66,8 @@
 git clone https://www.modelscope.cn/IndexTeam/IndexTTS-1.5.git
 ```
 
-<<<<<<< HEAD
-### 5. Model weight conversion
-```bash
-=======
 #### 模型权重转换
 ```bash 
->>>>>>> b55e5870
 bash convert_hf_format.sh /path/to/your/model_dir
 ```
 For example, if the IndexTTS-1.5 model you downloaded is stored in the model_dir directory, execute the following command:
@@ -198,19 +174,12 @@
 ```bash
 tail -f tmp/server.log
 ```
-<<<<<<< HEAD
-## Tone Configuration
-index-tts-vllm supports registering custom timbres through configuration files, and supports single-timbre and mixed-timbre configurations.  
-Configure custom timbre in the assets/speaker.json file in the project root directory
-### Configuration format description
-=======
 如果显卡内存足够，可在脚本中添加启动参数 ----gpu_memory_utilization 来调整显存占用比例，默认值为 0.25
 
 ## 音色配置
 index-tts-vllm支持通过配置文件注册自定义音色，支持单音色和混合音色配置。  
 在项目根目录下的assets/speaker.json文件中配置自定义音色
 ### 配置格式说明
->>>>>>> b55e5870
 ```bash
 {
     "Speaker Name 1": [
@@ -222,10 +191,5 @@
     ]
 }
 ```
-<<<<<<< HEAD
-### Note (need to restart the service to register)
-After adding, you need to add the corresponding speaker in the smart console (for single module, change the corresponding voice)
-=======
 ### 注意 （配置角色后需重启服务进行音色注册）
-添加后需在智控台中添加相应的说话人（单模块则更换相应的voice）
->>>>>>> b55e5870
+添加后需在智控台中添加相应的说话人（单模块则更换相应的voice）