--- conflicted
+++ resolved
@@ -59,40 +59,6 @@
     min_silence_duration_ms: 700 # If the pauses in speaking are long, you can increase this value
 ```
 
-<<<<<<< HEAD
-### 7. Deployment related tutorials
-1. [How to perform the simplest deployment](./Deployment.md)
-2. [How to deploy all modules](./Deployment_all.md)<br/>
-2. [How to deploy an MQTT gateway and enable the MQTT+UDP protocol](./mqtt-gateway-integration.md)
-3. [How to automatically pull the latest code of this project, compile and start it](./dev-ops-integration.md)<br/>
-4. [How to integrate with Nginx](https://github.com/xinnan-tech/xiaozhi-esp32-server/issues/791)
-
-### 8. Compile firmware related tutorials
-1. [How to compile Xiaozhi firmware yourself](./firmware-build.md)<br/>
-2. [How to modify the OTA address based on the firmware compiled by Xia Ge](./firmware-setting.md)<br/>
-
-### 8. Expand related tutorials
-1. [How to enable mobile phone number registration smart console](./ali-sms-integration.md)<br/>
-2. [How to integrate HomeAssistant to achieve smart home control](./homeassistant-integration.md)
-3. [How to enable the vision model to realize photo recognition](./mcp-vision-integration.md)
-4. [How to deploy MCP access points](./mcp-endpoint-enable.md)
-5. [How to access the MCP access point](./mcp-endpoint-integration.md)
-6. [How to enable voiceprint recognition](./voiceprint-integration.md)
-10. [News plugin source configuration guide](./newsnow_plugin_config.md)<br/>
-
-### 9. Tutorials on voice cloning and local voice deployment
-1. [How to deploy and integrate index-tts local voice](./index-stream-integration.md)<br/>
-2. [How to deploy integrated fish-speech local voice](./fish-speech-integration.md)<br/>
-3. [How to deploy and integrate PaddleSpeech local voice](./paddlespeech-deploy.md)<br/>
-
-### 10. Performance Testing Tutorial
-1. [Component Speed ​​Test Guide](./performance_tester.md)<br/>
-2. [Publish test results regularly](https://github.com/xinnan-tech/xiaozhi-performance-research)
-
-### 13. For more questions, please contact us for feedback💬
-
-Please submit your issues at [issues](https://github.com/xinnan-tech/xiaozhi-esp32-server/issues).
-=======
 ### 7、部署相关教程
 1、[如何进行最简化部署](./Deployment.md)<br/>
 2、[如何进行全模块部署](./Deployment_all.md)<br/>
@@ -127,5 +93,4 @@
 
 ### 13、更多问题，可联系我们反馈 💬
 
-可以在[issues](https://github.com/xinnan-tech/xiaozhi-esp32-server/issues)提交您的问题。
->>>>>>> b55e5870
+可以在[issues](https://github.com/xinnan-tech/xiaozhi-esp32-server/issues)提交您的问题。