--- conflicted
+++ resolved
@@ -463,33 +463,6 @@
 # FAQ
 Here are some frequently asked questions for your reference:
 
-<<<<<<< HEAD
-1. [Why does Xiaozhi recognize a lot of Korean, Japanese, and English when I say something?](./FAQ.md)
-2. [Why does the error "TTS task error file does not exist" appear?](./FAQ.md)<br/>
-3. [TTS often fails and times out](./FAQ.md)<br/>
-4. [I can connect to my own server using Wi-Fi, but not using 4G](./FAQ.md)<br/>
-5. [How to improve Xiaozhi's dialogue response speed? ](./FAQ.md)<br/>
-6. [I speak very slowly, and Xiaozhi always interrupts me when I pause](./FAQ.md)
-## Deployment related tutorials
-1. [How to automatically pull the latest code of this project, compile and start it](./dev-ops-integration.md)<br/>
-2. [How to integrate with Nginx](https://github.com/xinnan-tech/xiaozhi-esp32-server/issues/791)
-## Expand related tutorials
-1. [How to enable mobile phone number registration smart console](./ali-sms-integration.md)<br/>
-2. [How to integrate HomeAssistant to achieve smart home control](./homeassistant-integration.md)
-3. [How to enable the vision model to realize photo recognition](./mcp-vision-integration.md)
-4. [How to deploy MCP access points](./mcp-endpoint-enable.md)
-5. [How to access the MCP access point](./mcp-endpoint-integration.md)
-6. [How to enable voiceprint recognition](./voiceprint-integration.md)
-7. [News plugin source configuration guide](./newsnow_plugin_config.md)<br/>
-8. [Weather Plugin Usage Guide](./weather-integration.md)
-## Tutorials on voice cloning and local voice deployment
-1. [How to deploy and integrate index-tts local voice](./index-stream-integration.md)<br/>
-2. [How to deploy integrated fish-speech local voice](./fish-speech-integration.md)<br/>
-3. [How to deploy and integrate PaddleSpeech local voice](./paddlespeech-deploy.md)<br/>
-## Performance Testing Tutorial
-1. [Component Speed ​​Test Guide](./performance_tester.md)<br/>
-2. [Publish test results regularly](https://github.com/xinnan-tech/xiaozhi-performance-research)
-=======
 1、[为什么我说的话，小智识别出来很多韩文、日文、英文](./FAQ.md)<br/>
 2、[为什么会出现“TTS 任务出错 文件不存在”？](./FAQ.md)<br/>
 3、[TTS 经常失败，经常超时](./FAQ.md)<br/>
@@ -516,5 +489,4 @@
 4、[如何部署集成PaddleSpeech本地语音](./paddlespeech-deploy.md)<br/>
 ## 性能测试教程
 1、[各组件速度测试指南](./performance_tester.md)<br/>
-2、[定期公开测试结果](https://github.com/xinnan-tech/xiaozhi-performance-research)<br/>
->>>>>>> b55e5870
+2、[定期公开测试结果](https://github.com/xinnan-tech/xiaozhi-performance-research)<br/>