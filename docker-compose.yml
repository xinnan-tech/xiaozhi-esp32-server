services:
  xiaozhi-esp32-server:
    image: ghcr.io/kalicyh/xiaozhi-esp32-server:latest
    container_name: xiaozhi-esp32-server
    restart: always
    #security_opt:
    #  - seccomp:unconfined
    ports:
      - "8000:8000"
      - "8002:8002"
    volumes:
<<<<<<< HEAD
      - ./data:/app/data
=======
      - ./data:/app/data
      - ./models/SenseVoiceSmall/model.pt:/app/models/SenseVoiceSmall/model.pt
>>>>>>> afa469c0
<|MERGE_RESOLUTION|>--- conflicted
+++ resolved
@@ -9,9 +9,5 @@
       - "8000:8000"
       - "8002:8002"
     volumes:
-<<<<<<< HEAD
       - ./data:/app/data
-=======
-      - ./data:/app/data
-      - ./models/SenseVoiceSmall/model.pt:/app/models/SenseVoiceSmall/model.pt
->>>>>>> afa469c0
+      - ./models/SenseVoiceSmall/model.pt:/app/models/SenseVoiceSmall/model.pt