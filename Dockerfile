--- conflicted
+++ resolved
@@ -1,17 +1,11 @@
 # 第一阶段：前端构建
-<<<<<<< HEAD
+
 FROM kalicyh/node:v18-alpine AS frontend-builder
 
 WORKDIR /app/ZhiKongTaiWeb
 
 # RUN corepack enable && yarn config set registry https://registry.npmmirror.com
 
-=======
-FROM ccr.ccs.tencentyun.com/kalicyh/node:18-alpine AS frontend-builder
-
-WORKDIR /app/ZhiKongTaiWeb
-
->>>>>>> 8da88c2a
 COPY ZhiKongTaiWeb/package.json ZhiKongTaiWeb/yarn.lock ./
 
 RUN yarn install --frozen-lockfile
@@ -20,11 +14,8 @@
 RUN yarn build
 
 # 第二阶段：构建 Python 依赖
-<<<<<<< HEAD
+
 FROM kalicyh/poetry:v3.10_xiaozhi AS builder
-=======
-FROM ccr.ccs.tencentyun.com/kalicyh/poetry:v3.10_xiaozhi AS builder
->>>>>>> 8da88c2a
 
 WORKDIR /app
 
